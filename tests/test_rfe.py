--- conflicted
+++ resolved
@@ -20,11 +20,7 @@
      FeatureSelectionPipeline, \
      NBackHistoryStopCrit, FractionTailSelector, FixedErrorThresholdStopCrit, \
      MultiStopCrit, NStepsStopCrit, \
-<<<<<<< HEAD
-     FixedNElementTailSelector, BestDetector
-=======
      FixedNElementTailSelector, BestDetector, RangeElementSelector
->>>>>>> ca62065a
 
 from mvpa.clfs.transerror import TransferError
 from mvpa.misc.transformers import Absolute
