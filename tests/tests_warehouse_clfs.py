#emacs: -*- mode: python-mode; py-indent-offset: 4; indent-tabs-mode: nil -*-
#ex: set sts=4 ts=4 sw=4 et:
### ### ### ### ### ### ### ### ### ### ### ### ### ### ### ### ### ### ### ##
#
#   See COPYING file distributed along with the PyMVPA package for the
#   copyright and license terms.
#
### ### ### ### ### ### ### ### ### ### ### ### ### ### ### ### ### ### ### ##
"""Miscelaneous functions/datasets to be used in the unit tests"""

__docformat__ = 'restructuredtext'


# Define sets of classifiers
from mvpa.clfs.svm import *
from mvpa.clfs.smlr import SMLR
from mvpa.clfs.ridge import *
from mvpa.clfs.knn import *

<<<<<<< HEAD
from mvpa.clfs import libsvm, sg


clfs={'LinearSVMC' : [libsvm.svm.LinearCSVMC(), libsvm.svm.LinearNuSVMC(), sg.svm.LinearCSVMC()],
      'NonLinearSVMC' : [libsvm.svm.RbfCSVMC(), libsvm.svm.RbfNuSVMC(), sg.svm.RbfCSVMC()]
      }

clfs['clfs_with_sens'] = clfs['LinearSVMC']
clfs['all'] = clfs['LinearSVMC'] + clfs['NonLinearSVMC'] + [ kNN(k=1), RidgeReg() ]
=======
clfs={'LinearSVMC' : [LinearCSVMC(), LinearNuSVMC()],
      'NonLinearSVMC' : [RbfCSVMC(), RbfNuSVMC()],
      }

clfs['LinearC'] = clfs['LinearSVMC'] + \
                  [ SMLR(implementation="Python"), SMLR(implementation="C") ]

clfs['NonLinearC'] = clfs['NonLinearSVMC'] + [ kNN(k=1), RidgeReg() ]

clfs['all'] = clfs['LinearC'] + clfs['NonLinearC']

clfs['clfs_with_sens'] =  clfs['LinearC']
>>>>>>> f9ead575
<|MERGE_RESOLUTION|>--- conflicted
+++ resolved
@@ -12,24 +12,14 @@
 
 
 # Define sets of classifiers
-from mvpa.clfs.svm import *
+from mvpa.clfs import libsvm, sg
 from mvpa.clfs.smlr import SMLR
 from mvpa.clfs.ridge import *
 from mvpa.clfs.knn import *
 
-<<<<<<< HEAD
-from mvpa.clfs import libsvm, sg
-
 
 clfs={'LinearSVMC' : [libsvm.svm.LinearCSVMC(), libsvm.svm.LinearNuSVMC(), sg.svm.LinearCSVMC()],
       'NonLinearSVMC' : [libsvm.svm.RbfCSVMC(), libsvm.svm.RbfNuSVMC(), sg.svm.RbfCSVMC()]
-      }
-
-clfs['clfs_with_sens'] = clfs['LinearSVMC']
-clfs['all'] = clfs['LinearSVMC'] + clfs['NonLinearSVMC'] + [ kNN(k=1), RidgeReg() ]
-=======
-clfs={'LinearSVMC' : [LinearCSVMC(), LinearNuSVMC()],
-      'NonLinearSVMC' : [RbfCSVMC(), RbfNuSVMC()],
       }
 
 clfs['LinearC'] = clfs['LinearSVMC'] + \
@@ -40,4 +30,3 @@
 clfs['all'] = clfs['LinearC'] + clfs['NonLinearC']
 
 clfs['clfs_with_sens'] =  clfs['LinearC']
->>>>>>> f9ead575
