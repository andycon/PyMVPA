--- conflicted
+++ resolved
@@ -132,16 +132,10 @@
             self.failUnless(cve.confusion.stats["P'"][1] > 0)
 
         e = cve(ds_)
-<<<<<<< HEAD
-        # with disballance we should have almost no hits
-        self.failUnless(cve.confusion.stats["P'"][1] < 5)
-        #print "D:", cve.confusion.stats["P'"][1], cve.confusion.stats['MCC'][1]
-=======
         if cfg.getboolean('tests', 'labile', default='yes'):
-            # with disballance we should have no hits
-            self.failUnless(cve.confusion.stats["P'"][1] == 0)
+            # with disballance we should have almost no hits
+            self.failUnless(cve.confusion.stats["P'"][1] < 5)
             #print "D:", cve.confusion.stats["P'"][1], cve.confusion.stats['MCC'][1]
->>>>>>> 5052556f
 
         # Set '1 C per label'
         oldC = clf.C
