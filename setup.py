--- conflicted
+++ resolved
@@ -30,20 +30,12 @@
                      '-I/usr/include/libsvm-2.0/libsvm',
                      '-I' + numpy_headers ] )
 
-<<<<<<< HEAD
-smlrc_ext = Extension('mvpa.clfs.libsmlr.smlrc',
-                      sources = [ 'mvpa/clfs/libsmlr/smlr.c' ],
-                      libraries = ['m'],
-                      # extra_compile_args = ['-O0'],
-                      language = 'c')
-=======
 smlrc_ext = Extension(
     'mvpa.clfs.libsmlr.smlrc',
     sources = [ 'mvpa/clfs/libsmlr/smlr.c' ],
     libraries = ['m'],
     # extra_compile_args = ['-O0'],
     language = 'c')
->>>>>>> e4b3df2a
 
 # define the setup
 setup(name       = 'pymvpa',
