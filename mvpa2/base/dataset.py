# emacs: -*- mode: python; py-indent-offset: 4; indent-tabs-mode: nil -*-
# vi: set ft=python sts=4 ts=4 sw=4 et:
### ### ### ### ### ### ### ### ### ### ### ### ### ### ### ### ### ### ### ##
#
#   See COPYING file distributed along with the PyMVPA package for the
#   copyright and license terms.
#
### ### ### ### ### ### ### ### ### ### ### ### ### ### ### ### ### ### ### ##
"""Multi-purpose dataset container with support for attributes."""

__docformat__ = 'restructuredtext'

import numpy as np
import copy

from mvpa2.base import externals, cfg, warning
from mvpa2.base.collections import SampleAttributesCollection, \
        FeatureAttributesCollection, DatasetAttributesCollection
from mvpa2.base.types import is_datasetlike
from mvpa2.base.dochelpers import _str, _strid

if __debug__:
    from mvpa2.base import debug

__REPR_STYLE__ = cfg.get('datasets', 'repr', 'full')

if not __REPR_STYLE__ in ('full', 'str'):
    raise ValueError, "Incorrect value %r for option datasets.repr." \
          " Valid are 'full' and 'str'." % __REPR_STYLE__

class AttrDataset(object):
    """Generic storage class for datasets with multiple attributes.

    A dataset consists of four pieces.  The core is a two-dimensional
    array that has variables (so-called `features`) in its columns and
    the associated observations (so-called `samples`) in the rows.  In
    addition a dataset may have any number of attributes for features
    and samples.  Unsurprisingly, these are called 'feature attributes'
    and 'sample attributes'.  Each attribute is a vector of any datatype
    that contains a value per each item (feature or sample). Both types
    of attributes are organized in their respective collections --
    accessible via the `sa` (sample attribute) and `fa` (feature
    attribute) attributes.  Finally, a dataset itself may have any number
    of additional attributes (i.e. a mapper) that are stored in their
    own collection that is accessible via the `a` attribute (see
    examples below).

    Attributes
    ----------
    sa : Collection
      Access to all sample attributes, where each attribute is a named
      vector (1d-array) of an arbitrary datatype, with as many elements
      as rows in the `samples` array of the dataset.
    fa : Collection
      Access to all feature attributes, where each attribute is a named
      vector (1d-array) of an arbitrary datatype, with as many elements
      as columns in the `samples` array of the dataset.
    a : Collection
      Access to all dataset attributes, where each attribute is a named
      element of an arbitrary datatype.

    Notes
    -----
    Any dataset might have a mapper attached that is stored as a dataset
    attribute called `mapper`.

    Examples
    --------

    The simplest way to create a dataset is from a 2D array.

    >>> import numpy as np
    >>> from mvpa2.datasets import *
    >>> samples = np.arange(12).reshape((4,3))
    >>> ds = AttrDataset(samples)
    >>> ds.nsamples
    4
    >>> ds.nfeatures
    3
    >>> ds.samples
    array([[ 0,  1,  2],
           [ 3,  4,  5],
           [ 6,  7,  8],
           [ 9, 10, 11]])

    The above dataset can only be used for unsupervised machine-learning
    algorithms, since it doesn't have any targets associated with its
    samples. However, creating a labeled dataset is equally simple.

    >>> ds_labeled = dataset_wizard(samples, targets=range(4))

    Both the labeled and the unlabeled dataset share the same samples
    array. No copying is performed.

    >>> ds.samples is ds_labeled.samples
    True

    If the data should not be shared the samples array has to be copied
    beforehand.

    The targets are available from the samples attributes collection, but
    also via the convenience property `targets`.

    >>> ds_labeled.sa.targets is ds_labeled.targets
    True

    If desired, it is possible to add an arbitrary amount of additional
    attributes. Regardless if their original sequence type they will be
    converted into an array.

    >>> ds_labeled.sa['lovesme'] = [0,0,1,0]
    >>> ds_labeled.sa.lovesme
    array([0, 0, 1, 0])

    An alternative method to create datasets with arbitrary attributes
    is to provide the attribute collections to the constructor itself --
    which would also test for an appropriate size of the given
    attributes:

    >>> fancyds = AttrDataset(samples, sa={'targets': range(4),
    ...                                'lovesme': [0,0,1,0]})
    >>> fancyds.sa.lovesme
    array([0, 0, 1, 0])

    Exactly the same logic applies to feature attributes as well.

    Datasets can be sliced (selecting a subset of samples and/or
    features) similar to arrays. Selection is possible using boolean
    selection masks, index sequences or slicing arguments. The following
    calls for samples selection all result in the same dataset:

    >>> sel1 = ds[np.array([False, True, True])]
    >>> sel2 = ds[[1,2]]
    >>> sel3 = ds[1:3]
    >>> np.all(sel1.samples == sel2.samples)
    True
    >>> np.all(sel2.samples == sel3.samples)
    True

    During selection data is only copied if necessary. If the slicing
    syntax is used the resulting dataset will share the samples with the
    original dataset (here and below we compare .base against both ds.samples
    and its .base for compatibility with NumPy < 1.7)

    >>> sel1.samples.base in (ds.samples.base, ds.samples)
    False
    >>> sel2.samples.base in (ds.samples.base, ds.samples)
    False
    >>> sel3.samples.base in (ds.samples.base, ds.samples)
    True

    For feature selection the syntax is very similar they are just
    represented on the second axis of the samples array. Plain feature
    selection is achieved be keeping all samples and select a subset of
    features (all syntax variants for samples selection are also
    supported for feature selection).

    >>> fsel = ds[:, 1:3]
    >>> fsel.samples
    array([[ 1,  2],
           [ 4,  5],
           [ 7,  8],
           [10, 11]])

    It is also possible to simultaneously selection a subset of samples
    *and* features. Using the slicing syntax now copying will be
    performed.

    >>> fsel = ds[:3, 1:3]
    >>> fsel.samples
    array([[1, 2],
           [4, 5],
           [7, 8]])
    >>> fsel.samples.base in (ds.samples.base, ds.samples)
    True

    Please note that simultaneous selection of samples and features is
    *not* always congruent to array slicing.

    >>> ds[[0,1,2], [1,2]].samples
    array([[1, 2],
           [4, 5],
           [7, 8]])

    Whereas the call: 'ds.samples[[0,1,2], [1,2]]' would not be
    possible. In `AttrDatasets` selection of samples and features is always
    applied individually and independently to each axis.
    """
    def __init__(self, samples, sa=None, fa=None, a=None):
        """
        A Dataset might have an arbitrary number of attributes for samples,
        features, or the dataset as a whole. However, only the data samples
        themselves are required.

        Parameters
        ----------
        samples : ndarray
          Data samples.  This has to be a two-dimensional (samples x features)
          array. If the samples are not in that format, please consider one of
          the `AttrDataset.from_*` classmethods.
        sa : SampleAttributesCollection
          Samples attributes collection.
        fa : FeatureAttributesCollection
          Features attributes collection.
        a : DatasetAttributesCollection
          Dataset attributes collection.

        """
        # conversions
        if isinstance(samples, list):
            samples = np.array(samples)
        # Check all conditions we need to have for `samples` dtypes
        if not hasattr(samples, 'dtype'):
            raise ValueError(
                "AttrDataset only supports dtypes as samples that have a "
                "`dtype` attribute that behaves similar to the one of an "
                "array-like.")
        if not hasattr(samples, 'shape'):
            raise ValueError(
                "AttrDataset only supports dtypes as samples that have a "
                "`shape` attribute that behaves similar to the one of an "
                "array-like.")
        if not len(samples.shape):
            raise ValueError("Only `samples` with at least one axis are "
                    "supported (got: %i)" % len(samples.shape))

        # handling of 1D-samples
        # i.e. 1D is treated as multiple samples with a single feature
        if len(samples.shape) == 1:
            samples = np.atleast_2d(samples).T

        # that's all -- accepted
        self.samples = samples

        # Everything in a dataset (except for samples) is organized in
        # collections
        # Number of samples is .shape[0] for sparse matrix support
        self.sa = SampleAttributesCollection(length=len(self))
        if not sa is None:
            self.sa.update(sa)
        self.fa = FeatureAttributesCollection(length=self.nfeatures)
        if not fa is None:
            self.fa.update(fa)
        self.a = DatasetAttributesCollection()
        if not a is None:
            self.a.update(a)


    def init_origids(self, which, attr='origids', mode='new'):
        """Initialize the dataset's 'origids' attribute.

        The purpose of origids is that they allow to track the identity of
        a feature or a sample through the lifetime of a dataset (i.e. subsequent
        feature selections).

        Calling this method will overwrite any potentially existing IDs (of the
        XXX)

        Parameters
        ----------
        which : {'features', 'samples', 'both'}
          An attribute is generated for each feature, sample, or both that
          represents a unique ID.  This ID incorporates the dataset instance ID
          and should allow merging multiple datasets without causing multiple
          identical ID and the resulting dataset.
        attr : str
          Name of the attribute to store the generated IDs in.  By convention
          this should be 'origids' (the default), but might be changed for
          specific purposes.
        mode : {'existing', 'new', 'raise'}, optional
          Action if `attr` is already present in the collection.
          Default behavior is 'new' whenever new ids are generated and
          replace existing values if such are present.  With 'existing' it would
          not alter existing content.  With 'raise' it would raise
          `RuntimeError`.

        Raises
        ------
        `RuntimeError`
          If `mode` == 'raise' and `attr` is already defined
        """
        # now do evil to ensure unique ids across multiple datasets
        # so that they could be merged together
        thisid = str(id(self))
        legal_modes = ('raise', 'existing', 'new')
        if not mode in legal_modes:
            raise ValueError, "Incorrect mode %r. Known are %s." % \
                  (mode, legal_modes)
        if which in ('samples', 'both'):
            if attr in self.sa:
                if mode == 'existing':
                    return
                elif mode == 'raise':
                    raise RuntimeError, \
                          "Attribute %r already known to %s" % (attr, self.sa)
            ids = np.array(['%s-%i' % (thisid, i)
                                for i in xrange(self.samples.shape[0])])
            if self.sa.has_key(attr):
                self.sa[attr].value = ids
            else:
                self.sa[attr] = ids
        if which in ('features', 'both'):
            if attr in self.sa:
                if mode == 'existing':
                    return
                elif mode == 'raise':
                    raise RuntimeError, \
                          "Attribute %r already known to %s" % (attr, self.fa)
            ids = np.array(['%s-%i' % (thisid, i)
                                for i in xrange(self.samples.shape[1])])
            if self.fa.has_key(attr):
                self.fa[attr].value = ids
            else:
                self.fa[attr] = ids


    def __copy__(self):
        return self.copy(deep=False)


    def __deepcopy__(self, memo=None):
        return self.copy(deep=True, memo=memo)


    def __reduce__(self):
        return (self.__class__,
                    (self.samples,
                     dict(self.sa),
                     dict(self.fa),
                     dict(self.a)))


    def copy(self, deep=True, sa=None, fa=None, a=None, memo=None):
        """Create a copy of a dataset.

        By default this is going to return a deep copy of the dataset, hence no
        data would be shared between the original dataset and its copy.

        Parameters
        ----------
        deep : boolean, optional
          If False, a shallow copy of the dataset is return instead.  The copy
          contains only views of the samples, sample attributes and feature
          attributes, as well as shallow copies of all dataset
          attributes.
        sa : list or None
          List of attributes in the sample attributes collection to include in
          the copy of the dataset. If `None` all attributes are considered. If
          an empty list is given, all attributes are stripped from the copy.
        fa : list or None
          List of attributes in the feature attributes collection to include in
          the copy of the dataset. If `None` all attributes are considered If
          an empty list is given, all attributes are stripped from the copy.
        a : list or None
          List of attributes in the dataset attributes collection to include in
          the copy of the dataset. If `None` all attributes are considered If
          an empty list is given, all attributes are stripped from the copy.
        memo : dict
          Developers only: This argument is only useful if copy() is called
          inside the __deepcopy__() method and refers to the dict-argument
          `memo` in the Python documentation.
        """
        if __debug__:
            debug('DS_', "Duplicating samples shaped %s"
                         % str(self.samples.shape))
        if deep:
            samples = copy.deepcopy(self.samples, memo)
        else:
            samples = self.samples.view()

        if __debug__:
            debug('DS_', "Create new dataset instance for copy")
        # call the generic init
        out = self.__class__(samples,
                             sa=self.sa.copy(a=sa, deep=deep, memo=memo),
                             fa=self.fa.copy(a=fa, deep=deep, memo=memo),
                             a=self.a.copy(a=a, deep=deep, memo=memo))
        if __debug__:
            debug('DS_', "Return dataset copy %s of source %s"
                         % (_strid(out), _strid(self)))
        return out


<<<<<<< HEAD
    def append(self, other):
        """This method should not be used and will be removed in the future"""
        warning("AttrDataset.append() is deprecated and will be removed. "
                "Instead of ds.append(x) use: ds = vstack((ds, x), a=0)")

        if not self.nfeatures == other.nfeatures:
            raise DatasetError("Cannot merge datasets, because the number of "
                               "features does not match.")

        if not sorted(self.sa.keys()) == sorted(other.sa.keys()):
            raise DatasetError("Cannot merge dataset. This datasets samples "
                               "attributes %s cannot be mapped into the other "
                               "set %s" % (self.sa.keys(), other.sa.keys()))

        # concat the samples as well
        self.samples = np.concatenate((self.samples, other.samples), axis=0)

        # tell the collection the new desired length of all attributes
        self.sa.set_length_check(len(self.samples))
        # concat all samples attributes
        for k, v in other.sa.iteritems():
            self.sa[k].value = np.concatenate((self.sa[k].value, v.value),
                                             axis=0)
=======
    def append(self, other, stack='v'):
        """Append the content of a Dataset.

        Parameters
        ----------
        other : AttrDataset
          The content of this dataset will be append.
        stack   : str. Options: "v" for vertical (Default) or "h" for horizontal.
            If 'v', other is added to the bottom of dataset as additional samples
            If 'h', other is added to the right as additional features

        Notes
        -----
        If vstack:
        No dataset attributes, or feature attributes will be merged!  These
        respective properties of the *other* dataset are neither checked for
        compatibility nor copied over to this dataset. However, all samples
        attributes will be concatenated with the existing ones.

        If hstack:
        No sample attributes, or dataset atributes will be merged. Feature
        attributes will be concatenated with existing ones.
        """
        if stack=='v':
            if not self.nfeatures == other.nfeatures:
                raise DatasetError("Cannot merge datasets, because the number of "
                                   "features does not match.")

            if not sorted(self.sa.keys()) == sorted(other.sa.keys()):
                raise DatasetError("Cannot merge dataset. This datasets samples "
                                   "attributes %s cannot be mapped into the other "
                                   "set %s" % (self.sa.keys(), other.sa.keys()))

            # concat the samples as well
            self.samples = np.concatenate((self.samples, other.samples), axis=0)

            # tell the collection the new desired length of all attributes
            self.sa.set_length_check(len(self.samples))
            # concat all samples attributes
            for k, v in other.sa.iteritems():
                self.sa[k].value = np.concatenate((self.sa[k].value, v.value),
                                                 axis=0)
        if stack=='h':
            if not self.nsamples == other.nsamples:
                raise DatasetError("Cannot merge datasets, because the number of "
                                   "samples does not match.")

            if not sorted(self.fa.keys()) == sorted(other.fa.keys()):
                raise DatasetError("Cannot merge dataset. This datasets features "
                                   "attributes %s cannot be mapped into the other "
                                   "set %s" % (self.fa.keys(), other.fa.keys()))

            # concat the samples as well
            self.samples = np.concatenate((self.samples, other.samples), axis=1)

            # tell the collection the new desired length of all attributes
            self.fa.set_length_check(len(self.samples.T))
            # concat all feature attributes
            for k, v in other.fa.iteritems():
                self.fa[k].value = np.concatenate((self.fa[k].value, v.value),
                                                    axis=0) 
>>>>>>> da0a4bfa


    def __getitem__(self, args):
        """
        """
        # uniformize for checks below; it is not a tuple if just single slicing
        # spec is passed
        if not isinstance(args, tuple):
            args = (args,)

        if len(args) > 2:
            raise ValueError("Too many arguments (%i). At most there can be "
                             "two arguments, one for samples selection and one "
                             "for features selection" % len(args))

        # simplify things below and always have samples and feature slicing
        if len(args) == 1:
            args = [args[0], slice(None)]
        else:
            args = [a for a in args]

        samples = None

        # get the intended subset of the samples array
        #
        # need to deal with some special cases to ensure proper behavior
        #
        # ints need to become lists to prevent silent dimensionality changes
        # of the arrays when slicing
        for i, a in enumerate(args):
            if isinstance(a, int):
                args[i] = [a]

        # for simultaneous slicing of numpy arrays we should
        # distinguish the case when one of the args is a slice, so no
        # ix_ is needed
        if __debug__:
            debug('DS_', "Selecting feature/samples of %s" % str(self.samples.shape))
        if isinstance(self.samples, np.ndarray):
            if np.any([isinstance(a, slice) for a in args]):
                samples = self.samples[args[0], args[1]]
            else:
                # works even with bool masks (although without
                # assurance/checking if mask is of actual length as
                # needed, so would work with bogus shorter
                # masks). TODO check in __debug__? or may be just do
                # enforcing of proper dimensions and order manually?
                samples = self.samples[np.ix_(*args)]
        else:
            # in all other cases we have to do the selection sequentially
            #
            # samples subset: only alter if subset is requested
            samples = self.samples[args[0]]
            # features subset
            if not args[1] is slice(None):
                samples = samples[:, args[1]]
        if __debug__:
            debug('DS_', "Selected feature/samples %s" % str(self.samples.shape))
        # and now for the attributes -- we want to maintain the type of the
        # collections
        sa = self.sa.__class__(length=samples.shape[0])
        fa = self.fa.__class__(length=samples.shape[1])
        a = self.a.__class__()

        # per-sample attributes; always needs to run even if slice(None), since
        # we need fresh SamplesAttributes even if they share the data
        for attr in self.sa.values():
            # preserve attribute type
            newattr = attr.__class__(doc=attr.__doc__)
            # slice
            newattr.value = attr.value[args[0]]
            # assign to target collection
            sa[attr.name] = newattr

        # per-feature attributes; always needs to run even if slice(None),
        # since we need fresh SamplesAttributes even if they share the data
        for attr in self.fa.values():
            # preserve attribute type
            newattr = attr.__class__(doc=attr.__doc__)
            # slice
            newattr.value = attr.value[args[1]]
            # assign to target collection
            fa[attr.name] = newattr

        # and finally dataset attributes: this time copying
        for attr in self.a.values():
            # preserve attribute type
            newattr = attr.__class__(name=attr.name, doc=attr.__doc__)
            # do a shallow copy here
            # XXX every DatasetAttribute should have meaningful __copy__ if
            # necessary -- most likely all mappers need to have one
            newattr.value = copy.copy(attr.value)
            # assign to target collection
            a[attr.name] = newattr

        # and after a long way instantiate the new dataset of the same type
        return self.__class__(samples, sa=sa, fa=fa, a=a)


    def __repr_full__(self):
        return "%s(%s, sa=%s, fa=%s, a=%s)" \
                % (self.__class__.__name__,
                   repr(self.samples),
                   repr(self.sa),
                   repr(self.fa),
                   repr(self.a))


    def __str__(self):
        samplesstr = 'x'.join(["%s" % x for x in self.shape])
        samplesstr += '@%s' % self.samples.dtype
        cols = [str(col).replace(col.__class__.__name__, label)
                    for col, label in [(self.sa, 'sa'),
                                       (self.fa, 'fa'),
                                       (self.a, 'a')] if len(col)]
        # include only collections that have content
        return _str(self, samplesstr, *cols)

    __repr__ = {'full' : __repr_full__,
                'str'  : __str__}[__REPR_STYLE__]

    def __array__(self, *args):
        """Provide an 'array' view or copy over dataset.samples

        Parameters
        ----------
        dtype: type, optional
          If provided, passed to .samples.__array__() call

        *args to mimique numpy.ndarray.__array__ behavior which relies
        on the actual number of arguments
        """
        # another possibility would be converting .todense() for sparse data
        # but that might easily kill the machine ;-)
        if not hasattr(self.samples, '__array__'):
            raise RuntimeError(
                "This AttrDataset instance cannot be used like a Numpy array "
                "since its data-container does not provide an '__array__' "
                "methods. Container type is %s." % type(self.samples))
        return self.samples.__array__(*args)


    def __len__(self):
        return self.shape[0]


    @classmethod
    def from_hdf5(cls, source, name=None):
        """Load a Dataset from HDF5 file

        Parameters
        ----------
        source : string or h5py.highlevel.File
          Filename or HDF5's File to load dataset from
        name : string, optional
          If file contains multiple entries at the 1st level, if
          provided, `name` specifies the group to be loaded as the
          AttrDataset.

        Returns
        -------
        AttrDataset

        Raises
        ------
        ValueError
        """
        if not externals.exists('h5py'):
            raise RuntimeError(
                "Missing 'h5py' package -- saving is not possible.")

        import h5py
        from mvpa2.base.hdf5 import hdf2obj

        # look if we got an hdf file instance already
        if isinstance(source, h5py.highlevel.File):
            own_file = False
            hdf = source
        else:
            own_file = True
            hdf = h5py.File(source, 'r')

        if not name is None:
            # some HDF5 subset is requested
            if not name in hdf:
                raise ValueError("Cannot find '%s' group in HDF file %s.  "
                                 "File contains groups: %s"
                                 % (name, source, hdf.keys()))

            # access the group that should contain the dataset
            dsgrp = hdf[name]
            res = hdf2obj(dsgrp)
            if not isinstance(res, AttrDataset):
                # TODO: unittest before committing
                raise ValueError, "%r in %s contains %s not a dataset.  " \
                      "File contains groups: %s." \
                      % (name, source, type(res), hdf.keys())
        else:
            # just consider the whole file
            res = hdf2obj(hdf)
            if not isinstance(res, AttrDataset):
                # TODO: unittest before committing
                raise ValueError, "Failed to load a dataset from %s.  " \
                      "Loaded %s instead." \
                      % (source, type(res))
        if own_file:
            hdf.close()
        return res


    # shortcut properties
    nsamples = property(fget=len)
    nfeatures = property(fget=lambda self:self.shape[1])
    shape = property(fget=lambda self:self.samples.shape)


def datasetmethod(func):
    """Decorator to easily bind functions to an AttrDataset class
    """
    if __debug__:
        debug("DS_",
              "Binding function %s to AttrDataset class" % func.func_name)

    # Bind the function
    setattr(AttrDataset, func.func_name, func)

    # return the original one
    return func


def vstack(datasets, a=None):
    """Stacks datasets vertically (appending samples).

    Feature attribute collections are merged incrementally, attribute with
    identical keys overwriting previous ones in the stacked dataset. All
    datasets must have an identical set of sample attributes (matching keys,
    not values), otherwise a ValueError will be raised.
    No dataset attributes from any source dataset will be transferred into the
    stacked dataset. If all input dataset have common dataset attributes that
    are also valid for the stacked dataset, they can be moved into the output
    dataset like this::

      ds_merged = vstack((ds1, ds2, ds3))
      ds_merged.a.update(ds1.a)

    Parameters
    ----------
    datasets : tuple
        Sequence of datasets to be stacked.
    a: {'unique','drop_nonunique','uniques','all'} or True or False or None (default: None)
        Indicates which dataset attributes from datasets are stored
        in merged_dataset. If an int k, then the dataset attributes from
        datasets[k] are taken. If 'unique' then it is assumed that any
        attribute common to more than one dataset in datasets is unique;
        if not an exception is raised. If 'drop_nonunique' then as 'unique',
        except that exceptions are not raised. If 'uniques' then, for each
        attribute,  any unique value across the datasets is stored in a tuple
        in merged_datasets. If 'all' then each attribute present in any
        dataset across datasets is stored as a tuple in merged_datasets;
        missing values are replaced by None. If None (the default) then no
        attributes are stored in merged_dataset. True is equivalent to
        'drop_nonunique'. False is equivalent to None.

    Returns
    -------
    AttrDataset (or respective subclass)
    """
    if not len(datasets):
        raise ValueError('concatenation of zero-length sequences is impossible')
    if not len(datasets) > 1:
        # trivial vstack
        return datasets[0]
    # fall back to numpy if it is not a dataset
    if not is_datasetlike(datasets[0]):
        return AttrDataset(np.vstack(datasets))

    if __debug__:
        target = sorted(datasets[0].sa.keys())
        if not np.all([sorted(ds.sa.keys()) == target for ds in datasets]):
            raise ValueError("Sample attributes collections of to be stacked "
                             "datasets have varying attributes.")
    # will puke if not equal number of features
    stacked_samp = np.concatenate([ds.samples for ds in datasets], axis=0)

    stacked_sa = {}
    for attr in datasets[0].sa:
        stacked_sa[attr] = np.concatenate(
            [ds.sa[attr].value for ds in datasets], axis=0)
    # create the dataset
    merged = datasets[0].__class__(stacked_samp, sa=stacked_sa)

    for ds in datasets:
        merged.fa.update(ds.fa)

    _stack_add_equal_dataset_attributes(merged, datasets, a)
    return merged


def hstack(datasets, a=None):
    """Stacks datasets horizontally (appending features).

    Sample attribute collections are merged incrementally, attribute with
    identical keys overwriting previous ones in the stacked dataset. All
    datasets must have an identical set of feature attributes (matching keys,
    not values), otherwise a ValueError will be raised.
    No dataset attributes from any source dataset will be transferred into the
    stacked dataset.

    Parameters
    ----------
    datasets : tuple
        Sequence of datasets to be stacked.
    a: {'unique','drop_nonunique','uniques','all'} or True or False or None (default: None)
        Indicates which dataset attributes from datasets are stored
        in merged_dataset. If an int k, then the dataset attributes from
        datasets[k] are taken. If 'unique' then it is assumed that any
        attribute common to more than one dataset in datasets is unique;
        if not an exception is raised. If 'drop_nonunique' then as 'unique',
        except that exceptions are not raised. If 'uniques' then, for each
        attribute,  any unique value across the datasets is stored in a tuple
        in merged_datasets. If 'all' then each attribute present in any
        dataset across datasets is stored as a tuple in merged_datasets;
        missing values are replaced by None. If None (the default) then no
        attributes are stored in merged_dataset. True is equivalent to
        'drop_nonunique'. False is equivalent to None.

    Returns
    -------
    AttrDataset (or respective subclass)
    """
    #
    # XXX Use CombinedMapper in here whenever it comes back
    #

    if not len(datasets):
        raise ValueError('concatenation of zero-length sequences is impossible')
    if not len(datasets) > 1:
        # trivial hstack
        return datasets[0]
    # fall back to numpy if it is not a dataset
    if not is_datasetlike(datasets[0]):
        # we might get a list of 1Ds that would yield wrong results when
        # turned into a dict (would run along samples-axis)
        return AttrDataset(np.atleast_2d(np.hstack(datasets)))

    if __debug__:
        target = sorted(datasets[0].fa.keys())
        if not np.all([sorted(ds.fa.keys()) == target for ds in datasets]):
            raise ValueError("Feature attributes collections of to be stacked "
                             "datasets have varying attributes.")
    # will puke if not equal number of samples
    stacked_samp = np.concatenate([ds.samples for ds in datasets], axis=1)

    stacked_fa = {}
    for attr in datasets[0].fa:
        stacked_fa[attr] = np.concatenate(
            [ds.fa[attr].value for ds in datasets], axis=0)
    # create the dataset
    merged = datasets[0].__class__(stacked_samp, fa=stacked_fa)

    for ds in datasets:
        merged.sa.update(ds.sa)

    _stack_add_equal_dataset_attributes(merged, datasets, a)

    return merged


def all_equal(x, y):
    '''General function that compares two values. Usually this function
    behaves like x==y and type(x)==type(y), but for numpy arrays it
    behaves like np.array_equal(x==y).

    Parameters
    ----------
    x, y : any type
        Elements to be compared

    Returns
    -------
    eq: bool
        True iff x and y are equal. If in the comparison of x and y
        and exception is thrown then False is returned
        This comparison is performed element-wise, if applicable, and
        in that case True is only returned if all elements are equal
    '''

    # an equality comparison that also works on numpy arrays
    try:
        eq = x == y
    except:
        return False

    # eq could be a numpy array or similar. See if it has a length
    try:
        len(eq) # that's fine, so we can zip x and y (below)
                # and compare by elements
    except TypeError:
        # if it's just a bool (or boolean-like, such as numpy.bool_)
        # then see if it is True or not
        if eq == True or eq == False:
            # also consider the case that eq is a numpy boolean array
            # with just a single element - so compare to True
            return eq == True
        else:
            # no idea what to do
            raise

    # because of numpy's broadcasting either x or y may
    # be a scaler yet eq could be an array
    try:
        same_length = len(x) == len(y)
        if not same_length:
            return False
    except:
        return False

    # do a recursive call on all elements
    return all(all_equal(xx, yy) for (xx, yy) in zip(x, y))

def _stack_add_equal_dataset_attributes(merged_dataset, datasets, a=None):
    """Helper function for vstack and hstack to find dataset
    attributes common to a set of datasets, and at them to the output.
    Note:by default this function does nothing because testing for equality
    may be messy for certain types; to override a value should be assigned
    to the add_keys argument.

    Parameters
    ----------
    merged_dataset: Dataset
        the output dataset to which attributes are added
    datasets: tuple of Dataset
        Sequence of datasets to be stacked. Only attributes present
        in all datasets and with identical values are put in
        merged_dataset
    a: {'unique','drop_nonunique','uniques','all'} or True or False or None (default: None).
        Indicates which dataset attributes from datasets are stored
        in merged_dataset. If an int k, then the dataset attributes from
        datasets[k] are taken. If 'unique' then it is assumed that any
        attribute common to more than one dataset in datasets is unique;
        if not an exception is raised. If 'drop_nonunique' then as 'unique',
        except that exceptions are not raised. If 'uniques' then, for each
        attribute,  any unique value across the datasets is stored in a tuple
        in merged_datasets. If 'all' then each attribute present in any
        dataset across datasets is stored as a tuple in merged_datasets;
        missing values are replaced by None. If None (the default) then no
        attributes are stored in merged_dataset. True is equivalent to
        'drop_nonunique'. False is equivalent to None.
    """
    if a is None or a is False:
        # do nothing
        return
    elif a is True:
        a = 'drop_nonunique'

    if not datasets:
        # empty - so nothing to do
        return

    if type(a) is int:
        base_dataset = datasets[a]

        for key in base_dataset.a.keys():
            merged_dataset.a[key] = base_dataset.a[key].value

        return

    allowed_values = ['unique', 'uniques', 'drop_nonunique', 'all']
    if not a in allowed_values:
        raise ValueError("a should be an int or one of "
                        "%r" % allowed_values)

    # consider all keys that are present in at least one dataset
    all_keys = set.union(*[set(dataset.a.keys()) for dataset in datasets])


    def _contains(xs, y, comparator=all_equal):
        for x in xs:
            if comparator(x, y):
                return True
        return False

    for key in all_keys:
        add_key = True
        values = []
        for i, dataset in enumerate(datasets):
            if not key in dataset.a:
                if a == 'all':
                    values.append(None)
                continue

            value = dataset.a[key].value

            if a in ('drop_nonunique', 'unique'):
                if not values:
                    values.append(value)
                elif not _contains(values, value):
                    if a == 'unique':
                        raise DatasetError("Not unique dataset attribute value "
                                         " for %s: %s and %s" %
                                            (key, values[0], value))
                    else:
                        add_key = False
                        break
            elif a == 'uniques':
                if not _contains(values, value):
                    values.append(value)
            elif a == 'all':
                values.append(value)
            else:
                raise ValueError("this should not happen: %s" % a)

        if add_key:
            if a in ('drop_nonunique', 'unique'):
                merged_dataset.a[key] = values[0]
            else:
                merged_dataset.a[key] = tuple(values)


def _expand_attribute(attr, length, attr_name):
    """Helper function to expand attributes to a desired length.

    If e.g. a sample attribute is given as a scalar expand/repeat it to a
    length matching the number of samples in the dataset.
    """
    try:
        # if we are initializing with a single string -- we should
        # treat it as a single label
        if isinstance(attr, basestring):
            raise TypeError
        if len(attr) != length:
            raise ValueError("Length of attribute '%s' [%d] has to be %d."
                             % (attr_name, len(attr), length))
        # sequence as array
        return np.asanyarray(attr)

    except TypeError:
        # make sequence of identical value matching the desired length
        return np.repeat(attr, length)

def stack_by_unique_sample_attribute(dataset, sa_label):
    """Performs hstack based on unique values in sa_label

    Parameters
    ----------
    dataset: Dataset
        input dataset.
    sa_label: str
        sample attribute label according which samples in dataset
        are stacked.

    Returns
    -------
    stacked_dataset: Dataset
        A dataset where matching features are joined (hstacked).
        If the number of matching features differs for values in sa_label
        and exception is raised.
    """

    unq, masks = _get_unique_attribute_masks(dataset.sa[sa_label].value)

    ds = []
    for i, mask in enumerate(masks):
        d = dataset[mask, :]
        d.fa[sa_label] = [unq[i]] * d.nfeatures
        ds.append(d)

    stacked_ds = hstack(ds, True)
    stacked_ds.sa.pop(sa_label)

    return stacked_ds


def stack_by_unique_feature_attribute(dataset, fa_label):
    """Performs vstack based on unique values in fa_label

    Parameters
    ----------
    dataset: Dataset
        input dataset.
    fa_label: str
        feature attribute label according which samples in dataset
        are stacked.

    Returns
    stacked_dataset: Dataset
        A dataset where matching samples are joined. This dataset has
        a sample attribute fa_label added and the feature attribute
        fa_label removed.
        If the number of matching features differs for values in sa_label
        and exception is raised.
    """

    unq, masks = _get_unique_attribute_masks(dataset.fa[fa_label].value)

    ds = []
    for i, mask in enumerate(masks):
        d = dataset[:, mask]
        d.sa[fa_label] = [unq[i]] * d.nsamples
        ds.append(d)

    stacked_ds = vstack(ds, True)
    stacked_ds.fa.pop(fa_label)

    return stacked_ds


def _get_unique_attribute_masks(xs, raise_unequal_count=True):
    '''Helper function to get masks for each unique value'''
    unq = np.unique(xs)
    masks = [x == xs for x in unq]

    if raise_unequal_count:
        hs = [np.sum(mask) for mask in masks]

        for i, h in enumerate(hs):
            if i == 0:
                h0 = h
            elif h != h0:
                raise ValueError('Value mismatch between input 0 and %d:'
                                 ' %s != %s' % (i, h, h0))
    return unq, masks

def split_by_sample_attribute(ds, sa_label, raise_unequal_count=True):
    '''Splits a dataset based on unique values of a sample attribute

    Parameters
    ----------
    d: Dataset
        input dataset
    sa_label: str or list of str
        sample attribute label(s) on which the split is based

    Returns
    -------
    ds: list of Dataset
        List with n datasets, if d.sa[sa_label] has n unique values
    '''
    if type(sa_label) in (list, tuple):
        label0 = sa_label[0]
        sas = split_by_sample_attribute(ds, label0, raise_unequal_count)
        if len(sa_label) == 1:
            return sas
        else:
            return sum([split_by_sample_attribute(sa, sa_label[1:],
                                                  raise_unequal_count)
                                for sa in sas], [])

    _, masks = _get_unique_attribute_masks(ds.sa[sa_label].value,
                                    raise_unequal_count=raise_unequal_count)

    return [ds[mask, :].copy(deep=False) for mask in masks]


def split_by_feature_attribute(ds, fa_label, raise_unequal_count=True):
    '''Splits a dataset based on unique values of a feature attribute

    Parameters
    ----------
    d: Dataset
        input dataset
    sa_label: str or list of str
        sample attribute label(s) on which the split is based

    Returns
    -------
    ds: list of Dataset
        List with n datasets, if d.fa[fa_label] has n unique values
    '''
    if type(fa_label) in (list, tuple):
        label0 = fa_label[0]
        fas = split_by_feature_attribute(ds, label0, raise_unequal_count)
        if len(fa_label) == 1:
            return fas
        else:
            return sum([split_by_feature_attribute(fa, fa_label[1:],
                                                   raise_unequal_count)
                                for fa in fas], [])

    _, masks = _get_unique_attribute_masks(ds.fa[fa_label].value,
                                    raise_unequal_count=raise_unequal_count)

    return [ds[:, mask].copy(deep=False) for mask in masks]



class DatasetError(Exception):
    """Thrown if there is a problem with the internal integrity of a Dataset.
    """
    # A ValueError exception is too generic to be used for any needed case,
    # thus this one is created
    pass


class DatasetAttributeExtractor(object):
    """Helper to extract arbitrary attributes from dataset collections.

    Examples
    --------
    >>> ds = AttrDataset(np.arange(12).reshape((4,3)),
    ...              sa={'targets': range(4)},
    ...              fa={'foo': [0,0,1]})
    >>> ext = DAE('sa', 'targets')
    >>> ext(ds)
    array([0, 1, 2, 3])

    >>> ext = DAE('fa', 'foo')
    >>> ext(ds)
    array([0, 0, 1])
    """
    def __init__(self, col, key):
        """
        Parameters
        ----------
        col : {'sa', 'fa', 'a'}
          The respective collection to extract an attribute from.
        key : arbitrary
          The name/key of the attribute in the collection.
        """
        self._col = col
        self._key = key

    def __call__(self, ds):
        """
        Parameters
        ----------
        ds : AttrDataset
        """
        return ds.__dict__[self._col][self._key].value

    def __repr__(self):
        return "%s(%s, %s)" % (self.__class__.__name__,
                               repr(self._col), repr(self._key))


# shortcut that allows for more finger/screen-friendly specification of
# attribute extraction
DAE = DatasetAttributeExtractor


@datasetmethod
def save(dataset, destination, name=None, compression=None):
    """Save Dataset into HDF5 file

    Parameters
    ----------
    dataset : `Dataset`
    destination : `h5py.highlevel.File` or str
    name : str, optional
    compression : None or int or {'gzip', 'szip', 'lzf'}, optional
      Level of compression for gzip, or another compression strategy.
    """
    if not externals.exists('h5py'):
        raise RuntimeError("Missing 'h5py' package -- saving is not possible.")

    import h5py
    from mvpa2.base.hdf5 import obj2hdf

    # look if we got an hdf file instance already
    if isinstance(destination, h5py.highlevel.File):
        own_file = False
        hdf = destination
    else:
        own_file = True
        hdf = h5py.File(destination, 'w')

    obj2hdf(hdf, dataset, name, compression=compression)

    # if we opened the file ourselves we close it now
    if own_file:
        hdf.close()
    return<|MERGE_RESOLUTION|>--- conflicted
+++ resolved
@@ -381,7 +381,6 @@
         return out
 
 
-<<<<<<< HEAD
     def append(self, other):
         """This method should not be used and will be removed in the future"""
         warning("AttrDataset.append() is deprecated and will be removed. "
@@ -405,70 +404,6 @@
         for k, v in other.sa.iteritems():
             self.sa[k].value = np.concatenate((self.sa[k].value, v.value),
                                              axis=0)
-=======
-    def append(self, other, stack='v'):
-        """Append the content of a Dataset.
-
-        Parameters
-        ----------
-        other : AttrDataset
-          The content of this dataset will be append.
-        stack   : str. Options: "v" for vertical (Default) or "h" for horizontal.
-            If 'v', other is added to the bottom of dataset as additional samples
-            If 'h', other is added to the right as additional features
-
-        Notes
-        -----
-        If vstack:
-        No dataset attributes, or feature attributes will be merged!  These
-        respective properties of the *other* dataset are neither checked for
-        compatibility nor copied over to this dataset. However, all samples
-        attributes will be concatenated with the existing ones.
-
-        If hstack:
-        No sample attributes, or dataset atributes will be merged. Feature
-        attributes will be concatenated with existing ones.
-        """
-        if stack=='v':
-            if not self.nfeatures == other.nfeatures:
-                raise DatasetError("Cannot merge datasets, because the number of "
-                                   "features does not match.")
-
-            if not sorted(self.sa.keys()) == sorted(other.sa.keys()):
-                raise DatasetError("Cannot merge dataset. This datasets samples "
-                                   "attributes %s cannot be mapped into the other "
-                                   "set %s" % (self.sa.keys(), other.sa.keys()))
-
-            # concat the samples as well
-            self.samples = np.concatenate((self.samples, other.samples), axis=0)
-
-            # tell the collection the new desired length of all attributes
-            self.sa.set_length_check(len(self.samples))
-            # concat all samples attributes
-            for k, v in other.sa.iteritems():
-                self.sa[k].value = np.concatenate((self.sa[k].value, v.value),
-                                                 axis=0)
-        if stack=='h':
-            if not self.nsamples == other.nsamples:
-                raise DatasetError("Cannot merge datasets, because the number of "
-                                   "samples does not match.")
-
-            if not sorted(self.fa.keys()) == sorted(other.fa.keys()):
-                raise DatasetError("Cannot merge dataset. This datasets features "
-                                   "attributes %s cannot be mapped into the other "
-                                   "set %s" % (self.fa.keys(), other.fa.keys()))
-
-            # concat the samples as well
-            self.samples = np.concatenate((self.samples, other.samples), axis=1)
-
-            # tell the collection the new desired length of all attributes
-            self.fa.set_length_check(len(self.samples.T))
-            # concat all feature attributes
-            for k, v in other.fa.iteritems():
-                self.fa[k].value = np.concatenate((self.fa[k].value, v.value),
-                                                    axis=0) 
->>>>>>> da0a4bfa
-
 
     def __getitem__(self, args):
         """
