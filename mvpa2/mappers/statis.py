--- conflicted
+++ resolved
@@ -374,12 +374,8 @@
 
 
     def draw_ellipses(self, x=0, y=1, level=.95, labels=None,
-<<<<<<< HEAD
-                        colors=None,scat=False,linestyle=None, **kwargs):
-=======
-                        cmap=None,scat=False,linestyle=None, nude=False,
+                       cmap=None,scat=False,linestyle=None, nude=False,
                         axes='off', **kwargs):
->>>>>>> 69f73b4d
         """
         center: should be the factor scores from original compromise matrix
         points: should be factor scores from bootstrap
@@ -404,40 +400,15 @@
             if self._supp_obs:
                 labels = labels + list(self._supp_obs['targets'])
 
-<<<<<<< HEAD
-        mx = []
-        mn = []
-        
-=======
         mx = np.max(abs(boot[:,[x,y],:]))
         plt.plot([-mx,mx],[0,0],'k',alpha=.8,lw=2)
         plt.plot([0,0],[-mx*.8,mx*.8],'k',alpha=.8,lw=2)
         plt.axis('equal')
 
->>>>>>> 69f73b4d
         for l in range(i):
             points = np.hstack((boot[l,x,:].reshape(-1,1),
                                     boot[l,y,:].reshape(-1,1)))
             center = np.mean(points,0)
-<<<<<<< HEAD
-           
-
-            ####### FROM statsmodels _make_ellipse 
-            v, w = eigh(np.cov(points))
-            u = w[0] / np.linalg.norm(w[0])
-            angle = np.arctan(u[1]/u[0])
-            angle = 180 * angle / np.pi 
-            v = 2 * np.sqrt(v * stats.chi2.ppf(level, 2)) 
-            ell = Ellipse(center, v[0], v[1], 180 + angle, facecolor='none',
-                    edgecolor=colors[l],
-                    #ls='dashed',  #for debugging
-                    lw=1.5)
-            ell.set_clip_box(ax.bbox)
-            ell.set_alpha(0.5)
-            ax.add_artist(ell)
-            #######################################
-
-=======
             cov = np.cov(points, rowvar=0)
 
             v, w = np.linalg.eigh(cov)
@@ -450,14 +421,7 @@
                           **kwargs)
             ax.add_artist(ell)
 
-
-
-
-
-
-
             """
->>>>>>> 69f73b4d
 
             dist = np.array([ np.sqrt((points[m,0]-center[0])**2+(points[m,1]-center[1])**2) 
                             for m in range(points.shape[0])])
@@ -494,21 +458,6 @@
 
             coords = np.array([np.cos(j.T)*x_length,np.sin(j.T)*y_length]).T
             coords = np.mat(coords)*np.mat(q.T) + np.mat(np.ones((len(j),1)))*np.mat(center)
-<<<<<<< HEAD
-            mx.append(np.max(coords))
-            mn.append(np.min(coords))
-            #plt.plot(np.vstack((coords[:,0],coords[0,0])),
-            #            np.vstack((coords[:,1],coords[0,1])),
-            #            colors[l], linestyle=linestyle[l],**kwargs)
-
-            #plt.annotate(labels[l],xy = (center[0], center[1]))
-        mn = min(mn)
-        mx = max(mx)
-        pad = (mx-mn)/30.
-        mn = mn - pad
-        mx = mx + pad
-        plt.axis([mn, mx, mn, mx])
-=======
             #plt.plot(np.vstack((coords[:,0],coords[0,0])),
             #            np.vstack((coords[:,1],coords[0,1])),
             #            colors[l], linestyle=linestyle[l],**kwargs)
@@ -534,7 +483,6 @@
  
 
 
->>>>>>> 69f73b4d
 
     def plot_mds(self,x=0,y=1,labels=None):
         """
