import numpy as np
import matplotlib.pyplot as plt
from matplotlib.patches import Ellipse
from matplotlib import cm
from scipy.stats import chi2
from mvpa2.suite import Mapper, Dataset
from scipy.spatial.distance import pdist
from operator import itemgetter
import matplotlib as mpl
import sys

class StatisMapper(Mapper):
    """Implementation of STATIS.
    Compromise matrices are the optimal linear combination of
    cross-product matrices, the general eigen decomposition of
    which yield same results as left generalized singular vectors
    """
    def __init__(self,tables_attr='chunks', bootstrap_iter=0,
                keep_dims = 'all',
                col_center=False, col_norm=None,
                row_center=False, row_norm=None, table_norm=None,
                stack = 'h', **kwargs):

        self._col_center = col_center
        self._col_norm = col_norm
        self._row_center = row_center
        self._row_norm = row_norm
        self._chunks_attr = tables_attr
        self._table_norm = table_norm
        self._bootstrap_iter = bootstrap_iter
        self._stack = stack
        self.keep_dims = keep_dims

        Mapper.__init__(self, **kwargs)

    def _train(self, dataset):


        self.dataset = dataset
        self.samples = samples = dataset.samples
        if self._stack == 'v':
            self.chunks = chunks = np.array(dataset.sa[self._chunks_attr])
        if self._stack == 'h':
            self.chunks = chunks = np.array(dataset.fa[self._chunks_attr])

        self.ntables = ntables = len(np.unique(chunks))
        i,J = samples.shape

        self._subtable_stats = {}


        X = None # tables matrix with subtables h-stacked
        self.subtable_idx = np.array([])
        for ch, chunk in enumerate(np.unique(chunks)):
            # compute cross-product for each table, Eq. 7
            if self._stack == 'v':
                ntargets = i/ntables
                t = dataset[chunks==chunk,:]
                if dataset.sa.has_key('targets'):
                    self.targets = dataset.sa['targets'][chunks==chunk]
                else:
                    self.targets = range(ntargets)

            if self._stack == 'h':
                ntargets = i
                t = dataset[:,chunks==chunk]
                if dataset.sa.has_key('targets'):
                    self.targets = dataset.sa['targets']
                else:
                    self.targets = range(ntargets)

            t,c_m,c_n,r_m,r_n,t_n = self.center_and_norm_table(t)
            self._subtable_stats[ch] = {'row_mean':r_m, 'row_norm':r_n,
                        'col_mean':c_m, 'col_norm':c_n, 'table_norm':t_n}
            self.subtable_idx=np.append(self.subtable_idx,[chunk]*t.shape[1])


            if X is None:
                X = t
            else:
                X.append(t,stack='h')

        self.I = I = ntargets
        self.M = M = (1.0/I)*np.eye(I) # masses, eq. 2
        self.X = X
        (A, alpha,C,G) = inter_table_Rv_analysis(X.samples,self.subtable_idx)
        self.A = A
        self.alpha = alpha
        self.Rv = C
        self.inter_table_structure = G

        self.compromise = (X.samples.T*np.sqrt(np.diag(M))).T*np.sqrt(A)

        Pt,delta,Qt = np.linalg.svd(self.compromise, full_matrices=0)     #Eq.42
        
        self.P = np.sqrt(I)*Pt # duh. this replacs line above
        self.delta = delta
        self.Qt = Qt
        self.Pt = Pt
        self.Q = (Qt*np.sqrt(A)).T
        self.F = self.P*delta

        self.eigv=delta**2
        self.inertia=delta**2/np.sum(delta**2)
        super(type(self),self)._train(dataset)

    def _untrain(self):
        """
        covering all bases here...
        """
        self.dataset = None
        self.samples = None
        self.chunk = None
        self.targets = None
        self.ntables = None
        self._subtable_stats = None
        self.subtable_idx = None
        self.I = None
        self.M = None
        self.X = None
        self.A = None
        self.alpha = None
        self.Rv = None
        self.inter_table_structure = None
        self.compromise = None
        self.P = None
        self.Qt = None
        self.Pt = None
        self.Q = None
        self.F = None
        self.eigv = None
        self.inertia = None
        super(type(self),self)._untrain()



    def _forward_dataset(self, ds):
        targ = np.copy(ds.targets)
        mapped = None
        X = None
        i,j = ds.shape
        
        if self._stack=='v':
            chunks = np.unique(ds.sa[self._chunks_attr].value)
        else:
            chunks = np.unique(ds.fa[self._chunks_attr].value)
        
        for ch,chunk in enumerate(chunks):
            if self._stack == 'v':
                table = ds[ds.sa[self._chunks_attr].value==chunk,:]
            if self._stack == 'h':
                table = ds[:,ds.fa[self._chunks_attr].value==chunk]

            table = self.center_and_norm_table(table,
                    col_mean=self._subtable_stats[ch]['col_mean'],
                    col_norm=self._subtable_stats[ch]['col_norm'],
                    table_norm = self._subtable_stats[ch]['table_norm'])[0]


            if self._stack =='v':
                # Assume features align, use average Q
                Q_ = None
                for subtab in np.unique(self.subtable_idx):
                    if Q_ is None:
                        Q_ = self.Q[self.subtable_idx==subtab,:]
                    else:
                        Q_ = Q_ + self.Q[self.subtable_idx==subtab,:]
                Q_ = Q_ / len(np.unique(self.subtable_idx))
                part = Dataset(np.dot(table.samples,Q_))
                part.sa = table.sa
            if self._stack =='h':
                # Assume same number of features as in X
                part = Dataset(np.dot(table,self.Q[self.subtable_idx==chunk,:]))
                part.sa = table.sa
            part.sa['chunks'] = [chunk]*part.shape[0]

            if mapped is None:
                mapped = part.copy()
                X = table
            else:
                mapped.append(part.copy())
                X.append(table,'h')
        mapped.a['X'] = X
         
        if self.keep_dims == 'all':
            self.keep_dims = range(mapped.shape[1])
        return mapped[:,self.keep_dims]

    #def _reverse_data(self, data):
        


    def center_and_norm_table(self,table,col_mean=None, col_norm=None,
                    row_mean=None, row_norm=None, table_norm=None):
        """
        Using the norming parameters set in the constructor preprocess each
        subtable.

        Parameters
        ----------
        table       : any subtable
        col_mean    : An optional row vector of column means
        col_norm    : An optional row vector of row norms
        row_mean    : an optional column vector of row means
        row_norm    : an optional column vector of row norms
        table_norm  : optional value to divide entire table by for normalization
        """
        if table.shape[0] == 0:
            return (table,)
        t = table.samples
        # first columns
        if self._col_center:
            if col_mean is not None:
                pass
            else:
                col_mean = np.mean(t, 0)
            t = t - col_mean
        if self._col_norm:
            if col_norm is not None:
                pass
            elif self._col_norm=='l2':
                col_norm = np.apply_along_axis(np.linalg.norm,0,t)
            elif self._col_norm=='std':
                col_norm = np.apply_along_axis(np.std,0,t)
            t = t / col_norm
        # then rows
        if self._row_center:
            if row_mean is not None:
                pass
            else:
                row_mean = np.mean(t.T, 0)
            t = (t.T - row_mean).T
        if self._row_norm:
            if row_norm is not None:
                pass
            elif self._row_norm=='l2':
                row_norm = np.apply_along_axis(np.linalg.norm,0,t.T)
            elif self._row_norm=='std':
                row_norm = np.apply_along_axis(np.std,0,t.T)
            t = (t.T / row_norm).T

        # whole table norm
        if self._table_norm:
            if table_norm is not None:
                pass
            elif self._table_norm == 'l2':
                table_norm = np.linalg.norm(t)
            elif self._table_norm == 'std':
                table_norm = np.std(t)
            t = t / table_norm
        table.samples = t
        return table, col_mean, col_norm, row_mean, row_norm, table_norm


def run_bootstrap(ds, sts, niter=1000):
    """
       dataset: Input fmri dataset with targets and chunks, should be preprocessed
       Q:       The loading matrix from statis
       niter:   number of iteration for bootstrap
       This function iteratively samples random chunks from dataset with
       replacement and computes each statis solution.
        The factor scores from each statis are then projected into original compromise
       matrix space using Q
       OUTPUT: FBoot collects all projected factor scores
    """
    ntables = sts.ntables
    rows, nfactors = ds.shape
    nrows = rows/ntables
    boot = np.zeros((nrows,nfactors,niter))
    X = ds.a['X'].value
    X = X.samples

    ignore = 0 # Hack: for some reasone inter_table_Rv_analysis chokes...
    ident = np.unique(sts.subtable_idx)
    for i in range(niter):
        idx = ident[np.random.random_integers(0,ntables-1,size=(ntables,))]
        Y = None
        Y_idx = None
        fselect = np.zeros((nrows,nfactors,ntables))

        for k,j in enumerate(idx):
            Y_t = X[:,sts.subtable_idx==j]
            if Y_idx is None:
                Y_idx = np.ones((Y_t.shape[1]))*k
            else:
                Y_idx = np.hstack((Y_idx,np.ones((Y_t.shape[1]))*k))

            if Y == None:
                Y = Y_t
            else:
                Y = np.hstack((Y,Y_t))
            fselect[:,:,k] = ds.samples[ds.chunks==np.unique(ds.chunks)[j],:]

        (A,alpha,C,G) = inter_table_Rv_analysis(Y,Y_idx)
        if G is None:
            ignore += 1
            continue
        #print "shape alpha:", alpha.shape
        #print "shape fselect", fselect.shape
        #print alpha
        #print fselect
        boot[:,:,i] = np.sum(fselect*alpha.flatten(),2)

        if i%100==0:
            sys.stdout.write("iter:%s/%s\r"% (i,niter))
            sys.stdout.flush()

    print "completed %s/%s bootstraps." % (niter-ignore,niter)
    boot = Dataset(boot)
    boot.sa['targets'] = ds.targets[:nrows]
    return boot

def inter_table_Rv_analysis(X_, subtable_idx):

    Z = None
    ntables = len(np.unique(subtable_idx))
    for idx in np.unique(subtable_idx):
        t = X_[:,subtable_idx==idx]
        S_t = np.dot(t,t.T).flatten()
        S_t = S_t / np.linalg.norm(S_t)
        # K by I^2 matrix Z, eq.10
        if Z is None:
            Z = S_t
        else:
            Z = np.vstack((Z,S_t))

    C = np.dot(Z,Z.T) # Inner-product matrix C, eq.11
    w,v = eigh(C) # Sorted eigen decomposition of C,
    eins = np.ones((ntables,1))
    u = v[:,0].reshape(ntables,1)
    alpha = np.dot(u,np.dot(u.T,eins).__pow__(-1)) # eq.15
    a = None
    for k,val in enumerate(alpha):

        alph = val*np.ones(sum(subtable_idx==np.unique(subtable_idx)[k]))
        if a is None:
            a = alph

        else:
            a = np.hstack((a,alph))
    try:
        G = v.dot(np.diag(np.sqrt(w))) # eq. 13
    except:
        print "Error: out of cheese. "
        G = None
    return a,alpha,C,G



def plot_inter_table_map(sts, prefix='T_', labels=None, axes='off',hw=.03,lw=2):
    ax = plt.figure();

    G = sts.inter_table_structure[:,[0,1]]
    G[:,0] = np.abs(G[:,0])
    xmx = np.max(G[:,0])
    w = xmx*.005
    hw = xmx*.03
    ymx = np.max(abs(G[:,1]))
    for i,idx in enumerate(np.unique(sts.chunks)):
        s = prefix + str(idx)
        plt.text(G[i,0],G[i,1],s)
    #mx = np.max(np.abs(G[:,1]))
    plt.arrow(0,0,xmx*1.1,0,color='gray',alpha=.7,width=w,
                head_width=hw,length_includes_head=True)
    plt.arrow(0,-ymx*1.1,0,2*(ymx*1.1),color='gray',alpha=.7,width=w,
            head_width=hw,length_includes_head=True)
    plt.axis((-.1*xmx,xmx*1.1,-ymx*1.1,ymx*1.1))
    plt.axis(axes)
    plt.text(-.1*xmx,ymx,'$2$', fontsize=20)
    plt.text(xmx,-.2*ymx,'$1$',fontsize=20)
    

def plot_partial_factors(ds,sts,x=0,y=1,cmap=None,axes='off',
                        nude=False):

    mx = np.max(np.abs(ds.samples))
    xmx = mx*1.1
    hw = .05*xmx
    w = .01*xmx
    plt.arrow(-xmx,0,2*xmx,0,color = 'gray',alpha=.7,width=w,
                head_width=hw,length_includes_head=True)
    plt.arrow(0,-mx,0,2*mx,color = 'gray',alpha=.7, width=w,
                head_width=hw,length_includes_head=True)
    ntables = len(np.unique(ds.chunks))
    if cmap is None:
        cmap = cm.spectral(np.linspace(.2,.85,ntables))
    m,ncol = ds.shape
    nrows = m/ntables
    data = ds.samples.T.reshape((ncol,nrows,ntables),order='F')

    centers = np.mean(data,2).T[:,[x,y]]
    plt.scatter(centers[:,0],centers[:,1])

    for t in range(ntables):
        tab = data[:,:,t].T[:,[x,y]]
        for r in range(nrows):
            a,b = centers[r,:]
            j,k = tab[r,:]
            plt.plot([a,j],[b,k],c=cmap[t],lw=2,alpha=.5)
    plt.axis('equal')
    plt.axis((-mx,mx,-mx,mx))
    #plt.axis('equal')
    plt.axis(axes)
    if not nude:
        for t in range(nrows):
            plt.annotate(ds.targets[t],xy = (centers[t,0], centers[t,1]))

        plt.text(-xmx,.05*mx,'$\lambda = %s$'%np.round(sts.eigv[x],2))
        plt.text(mx*.05,mx*.9,'$\lambda = %s$'%np.round(sts.eigv[y],2))
        tau = '$\\tau = $'
        perc = '$\%$'
        mpl.rcParams['text.usetex'] = False
        plt.text(-xmx,-.1*mx, '%s $%s$%s' %
                (tau,np.round(100*sts.inertia[x],0),perc))
        plt.text(xmx*.05,mx*.8, '%s $%s$%s' %
                (tau,np.round(100*sts.inertia[y],0),perc))
        plt.text(-.15*xmx,.8*mx,'$%s$'%(y+1), fontsize=20)
        plt.text(xmx*.85,-mx*.2,'$%s$'%(x+1),fontsize=20)

    plt.axis('scaled')
    plt.axis([-xmx,xmx,-mx,mx])


def plot_ellipses(ds, sts, x=0, y=1, ci=.95, labels=None,
                   cmap=None,scat=False,linestyle=None, nude=False,
                    axes='off', fig=None, **kwargs):

    """
    center: should be the factor scores from original compromise matrix
    points: should be factor scores from bootstrap
    """

    f = plt.figure(fig)
    ax = f.gca()
    boot = ds.samples
    i,j,k = boot.shape

    if cmap==None:
        cmap = cm.spectral(np.linspace(.2,.85,i))
    if linestyle is None:
        if ds.sa.has_key('linestyle'):
            linestyle = list(ds.sa['linestyle'])
        else:
            linestyle = ['solid']*i
    if labels is None:
        labels = list(ds.targets)


    mx = np.max(abs(boot[:,[x,y],:]))
    xmx = mx*1.2
    w = .01*xmx
    hw = .05*xmx
    #plt.plot([-mx,mx],[0,0],c = 'gray',alpha=.7, lw=2)
    #plt.plot([0,0],[-mx*.8,mx*.8],c = 'gray',alpha=.7, lw=2)
    plt.arrow(-xmx,0,2*xmx,0,color = 'gray',alpha=.7,width=w,
            head_width=hw,length_includes_head=True)
    plt.arrow(0,-mx,0,mx*2,color = 'gray',alpha=.7, width=w,
            head_width=hw,length_includes_head=True)
 
    for l in range(i):
        points = np.hstack((boot[l,x,:].reshape(-1,1),
                                boot[l,y,:].reshape(-1,1)))
        center = np.mean(points,0)
        w, rot = np.linalg.eigh(np.cov(points.T))

        # get size corresponding to level
        a = np.sqrt(w[0] * chi2.ppf(ci, 2))
        b = np.sqrt(w[1] * chi2.ppf(ci, 2))

        j = np.linspace(0,2*np.pi,128)
        coords = np.hstack((    (np.cos(j)*a).reshape((-1,1)),
                        (np.sin(j)*b).reshape((-1,1))))
        coords = np.mat(coords.dot(rot.T) + center)

        plt.plot(np.vstack((coords[:,0], coords[0,0])),
                    np.vstack((coords[:,1], coords[0,1])),
                    c=cmap[l], ls=linestyle[l], **kwargs)
        if scat:
            plt.scatter(points[:,0],points[:,1],c=cmap[l])

        if not nude:
            plt.annotate(labels[l],xy = (center[0], center[1]))
            mpl.rcParams['text.usetex'] = True

    if not nude:
        plt.text(-xmx,.05*mx,'$\lambda = %s$'%np.round(sts.eigv[x],2))
        plt.text(xmx*.05,mx*.9,'$\lambda = %s$'%np.round(sts.eigv[y],2))
        tau = '$\\tau = $'
        perc = '$\%$'
        mpl.rcParams['text.usetex'] = False
        plt.text(-xmx,-.1*mx, '%s $%s$%s' %
                (tau,np.round(100*sts.inertia[x],0),perc))
        plt.text(xmx*.05,mx*.8, '%s $%s$%s' %
                (tau,np.round(100*sts.inertia[y],0),perc))
        plt.text(-.15*xmx,.8*mx,'$%s$'%(y+1), fontsize=20)
        plt.text(xmx*.85,-mx*.2,'$%s$'%(x+1),fontsize=20)
    #plt.axis('equal')
    #plt.axis([-mx,mx,-mx,mx])
    plt.axis('scaled')
    plt.axis([-xmx,xmx,-mx,mx])
    plt.axis(axes)
    return f.number



def plot_mds(self,x=0,y=1,labels=None):
    """
    This plots MDS solution from the compromise matrix
    """
    plt.figure()
    if labels is None:
        labels = self.targets[0:self.I]
    mx = max(max(np.abs(self.F[:,x])),max(np.abs(self.F[:,y])))
    for i in range(self.I):
        plt.scatter(self.F[i,x],self.F[i,y])
        plt.text(self.F[i,x],self.F[i,y],labels[i])
    plt.xlim((-mx,mx))
    plt.ylim((-mx,mx))

def plot_partial_factor(self,x=0,y=1,labels=None,colors=None):
    """
    This plots partial factor scores from each subject
    """
    if colors==None:
        colors=['r','r','b','r','g','g','b','b','b','r','b','b']
    if labels==None:
        labels=self.targets[0:12]
    self.plot_mds(x=x,y=y)
    plt.hold(True)
    for chunk in range(self.ntables):
        f=self.factors[chunk]
        plt.scatter(f[:,x],f[:,y])
        point=np.hstack((f[:,x].reshape(-1,1),f[:,y].reshape(-1,1)))
        center=np.hstack((self.F[:,x].reshape(-1,1),self.F[:,y].reshape(-1,1)))
        for label, xc, yc in zip(labels, f[:,x], f[:,y]):
            plt.annotate(label[0:3]+'-'+str(chunk),xy=(xc,yc))
        for i in range(self.ntargets):
            plt.plot([point[i,0],center[i,0]],[point[i,1],center[i,1]],'%s--'%colors[i],linewidth=1)

def remove_pc(self,pc_num,method):
    pc_all=None
    res_all=None
    q_all=None
    f_all=[]
    for chunk in range(self.ntables):
        X_k,Q_k,F_k=self.partial_k(chunk)
        if method=='acc':
            f=F_k[:,0:pc_num+1]
            q=Q_k.T[0:pc_num+1,:]
            pc=np.dot(f,q)
        #this makes animate positive, inanimate negative for q
        elif method=='con':
            f=F_k[:,pc_num]
            q=Q_k.T[pc_num,:]
            pc=np.dot(f.reshape(-1,1),q.reshape(1,-1))
        res=X_k-pc
        if pc_all==None:
            q_all=q
            f_all.append(f)
            pc_all=dataset_wizard(pc,targets=np.unique(self.targets),chunks=np.repeat(chunk+1,self.ntargets))
            res_all=dataset_wizard(res,targets=np.unique(self.targets),chunks=np.repeat(chunk+1,self.ntargets))
        else:
            q_all=np.vstack((q_all,q))
            f_all.append(f)
            pc_all.append(dataset_wizard(pc,targets=np.unique(self.targets),
                            chunks=np.repeat(chunk+1,self.ntargets)))
            res_all.append(dataset_wizard(res,targets=np.unique(self.targets),
                            chunks=np.repeat(chunk+1,self.ntargets)))
    return pc_all, res_all, q_all, f_all


def eigh(X):
    """Convenience function that returns the output of np.linalg.eigh
    (i.e., eigen decomposition of Hermitian matrices) after ordering
    the output in descending eigen value order
    """
    w,v = np.linalg.eigh(X)
    w_s = np.array(sorted(w,reverse=True))
    v_s = None
    for i in range(len(w)):
        if v_s is None:
            v_s = v[:,w==w_s[i]]
        else:
            v_s = np.hstack((v_s,v[:,w==w_s[i]]))
    w_s[w_s< 0] = np.finfo(np.double).tiny
    return w_s,v_s

<<<<<<< HEAD



=======
>>>>>>> 7d26faf2
<|MERGE_RESOLUTION|>--- conflicted
+++ resolved
@@ -585,9 +585,3 @@
     w_s[w_s< 0] = np.finfo(np.double).tiny
     return w_s,v_s
 
-<<<<<<< HEAD
-
-
-
-=======
->>>>>>> 7d26faf2
