--- conflicted
+++ resolved
@@ -334,7 +334,6 @@
     # make it accessible from outside
     sensitivity_analyzer = property(fget=lambda self:self.__sensitivity_analyzer,
                                     doc="Measure which was used to do selection")
-
 
 
 
@@ -510,173 +509,6 @@
     method = property(fget=lambda self: self.__method)
     selectors = property(fget=lambda self: self.__selectors)
 
-<<<<<<< HEAD
-# XXX is there a more elegant way to do this?
-if externals.exists('scipy'):
-    class SplitSamplesProbabilityMapper(SliceMapper):
-        '''
-        Mapper to select features & samples  based on some sensitivity value.
-
-        A use case is feature selection across participants,
-        where either the same features are selected in all
-        participants or not (see select_common_features parameter).
-
-        Examples
-        --------
-        >>> nf=10
-        >>> ns=100
-        >>> nsubj=5
-        >>> nchunks=5
-        >>> data=np.random.normal(size=(ns,nf))
-        >>> from mvpa2.base.dataset import AttrDataset
-        >>> from mvpa2.measures.anova import OneWayAnova
-        >>> ds=AttrDataset(data,
-        ...                sa=dict(sidx=np.arange(ns),
-        ...                        targets=np.arange(ns)%nchunks,
-        ...                        chunks=np.floor(np.arange(ns)*nchunks/ns),
-        ...                        subjects=np.arange(ns) / (ns/nsubj/nchunks) % nsubj),
-        ...                fa=dict(fidx=np.arange(nf)))
-        >>> analyzer=OneWayAnova()
-        >>> element_selector=FractionTailSelector(.4,mode='select',tail='upper')
-        >>> common=True
-        >>> m=SplitSamplesProbabilityMapper(analyzer, 'subjects',
-        ...                                 probability_label='fprob',
-        ...                                 select_common_features=common,
-        ...                                 selector=element_selector)
-        >>> m.train(ds)
-        >>> y=m(ds)
-        >>> z=m(ds.samples)
-        >>> np.all(np.equal(z,y.samples))
-        True
-        >>> y.shape
-        (100, 4)
-
-        '''
-        def __init__(self,
-                     sensitivity_analyzer,
-                     split_by_labels,
-                     select_common_features=True,
-                     probability_label=None,
-                     probability_combiner=None,
-                     selector=FractionTailSelector(0.05),
-                     **kwargs):
-            '''
-            Parameters
-            ----------
-            sensitivity_analyzer: FeaturewiseMeasure
-                Sensitivity analyzer to come up with sensitivity.
-            split_by_labels: str or list of str
-                Sample labels on which input datasets are split before
-                data is selected.
-            select_common_features: bool
-                True means that the same features are selected after the split.
-            probablity_label: None or str
-                If None, then the output dataset ds from the
-                sensitivity_analyzer is taken to select the samples.
-                If not None it takes ds.sa['probablity_label'].
-                For example if sensitivity_analyzer=OneWayAnova then
-                probablity_label='fprob' is a sensible value.
-            probability_combiner: function
-                If select_common_features is True, then this function is
-                applied to the feature scores across splits. If None,
-                it uses lambda x:np.sum(-np.log(x)) which is sensible if
-                the scores are probability values
-            selector: Selector
-                function that returns the indices to keep.
-            '''
-
-            SliceMapper.__init__(self, None, **kwargs)
-
-            if probability_combiner is None:
-                def f(x):
-                    y = -np.log(x.ravel())
-
-                    # address potential NaNs
-                    # set to max value in y
-                    m = np.isnan(y)
-                    if np.all(m):
-                        return 0 # p=1
-
-                    y[m] = np.max(y[np.logical_not(m)])
-                    return np.sum(y)
-                probability_combiner = f # avoid lambda as h5py doesn't like it
-
-            self._sensitivity_analyzer = sensitivity_analyzer
-            self._split_by_labels = split_by_labels
-            self._select_common_features = select_common_features
-            self._probability_label = probability_label
-            self._probability_combiner = probability_combiner
-            self._selector = selector
-
-
-        def _train(self, ds):
-            # add a sample attribute indicating the sample indices
-            # so that we can recover where each part came from
-            ds_copy = ds.copy(deep=False)
-            ds_copy.sa['orig_fidxs_'] = np.arange(ds.nsamples)
-
-            splits = split_by_sample_attribute(ds_copy,
-                                             self._split_by_labels)
-
-            scores_ds = map(self._sensitivity_analyzer, splits)
-
-            if self._probability_label is None:
-                scores = [ds.samples for ds in scores_ds]
-            else:
-                scores = [ds.fa[self._probability_label].value for ds in scores_ds]
-
-            selector = self._selector
-
-            if self._select_common_features:
-                # must have the same number of features
-                stacked = np.vstack(scores)
-                f = self._probability_combiner
-
-                n = stacked.shape[-1] # number of features
-                common_all = np.asarray([f(stacked[:, i]) for i in xrange(n)])
-
-                # combine the scores
-                common_feature_ids = selector(common_all)
-
-                # same feature ids for each element in split
-                feature_ids = [common_feature_ids for _ in splits]
-            else:
-                # do the selection split=wise
-                feature_ids = [selector(score) for score in scores]
-
-            self._slice_feature_ids = feature_ids
-            self._slice_sample_ids = [ds.sa.orig_fidxs_ for ds in splits]
-            super(SplitSamplesProbabilityMapper, self)._train(ds)
-
-        def _untrain(self):
-            self._slice_feature_ids = None
-            self._slice_sample_ids = None
-            super(SplitSamplesProbabilityMapper, self)._untrain()
-
-
-        def _forward_dataset(self, ds):
-            sliced_ds = [ds[sample_ids, feature_ids]
-                                for sample_ids, feature_ids in
-                                        zip(*(self._slice_sample_ids,
-                                        self._slice_feature_ids))]
-
-            return vstack(sliced_ds, True)
-
-
-        def _forward_data(self, data):
-            sliced_data = [np.vstack(data[sample_id, feature_ids]
-                             for sample_id in sample_ids)
-                                    for sample_ids, feature_ids in
-                                        zip(*(self._slice_sample_ids,
-                                        self._slice_feature_ids))]
-
-            return vstack(sliced_data)
-
-        sensitivity_analyzer = property(fget=lambda self:self._sensitivity_analyzer,
-                                        doc="Measure which was used to do selection")
-        selector = property(fget=lambda self:self._selector,
-                                        doc="Function used to do selection")
-=======
 
 class SplitSamplesProbabilityMapper(SliceMapper):
     '''
@@ -840,5 +672,4 @@
     sensitivity_analyzer = property(fget=lambda self:self._sensitivity_analyzer,
                                     doc="Measure which was used to do selection")
     selector = property(fget=lambda self:self._selector,
-                                    doc="Function used to do selection")
->>>>>>> fea686c5
+                                    doc="Function used to do selection")