--- conflicted
+++ resolved
@@ -46,11 +46,8 @@
         intermediate: surf.Surface (default: None).
             Surface representing intermediate surface. If omitted
             it is the node-wise average of white and pial.
-<<<<<<< HEAD
-=======
             This parameter is usually ignored, except when used
             in a VolSurfMinimalLowresMapping.
->>>>>>> 2a512187
 
         Notes
         -----
@@ -144,10 +141,6 @@
             surface, and that xyz_proj[i,:] is closest to xyz[i,:] of all
             points on this line.
         '''
-<<<<<<< HEAD
-        Generates a mapping from node indices to voxels that are at or near
-        the nodes at the pial and white surface.
-=======
 
 
         pxyz = self.white_surface.vertices
@@ -156,7 +149,6 @@
 
     def surf_unproject_weights_nodewise(self, weights):
         '''Maps relative positions in grey matter to coordinates
->>>>>>> 2a512187
 
         Parameters
         ----------
@@ -362,342 +354,6 @@
     def __init__(self, vg, white, pial, intermediate=None,
                    nsteps=10, start_fr=0.0, stop_fr=1.0, start_mm=0, stop_mm=0):
         '''
-        Parameters
-        ----------
-        volgeom: volgeom.VolGeom
-            Volume geometry
-        white: surf.Surface
-            Surface representing white-grey matter boundary
-        pial: surf.Surface
-            Surface representing pial-grey matter boundary
-        intermediate: surf.Surface (default: None).
-            Surface representing intermediate surface. If omitted
-            it is the node-wise average of white and pial.
-        nsteps: int (default: 10)
-<<<<<<< HEAD
-            Number of nsteps from pial to white matter. For each node pair
-            across the 'pial' and 'white' surface, a line is constructed
-            connecting the pairs. Subsequently 'nsteps' nsteps are taken from
-            'pial' to 'white' and the voxel at that position at the line is
-            associated with that node pair.
-        start: float (default: 0)
-            Relative start position of line in gray matter, 0.=white surface,
-            1.=pial surface
-        stop: float (default: 1)
-            Relative stop position of line, in gray matter, 0.=white surface,
-            1.=pial surface
-
-
-        Returns
-        -------
-        n2v: dict
-            A mapping from node indices to voxels. In this mapping, the
-            'i'-th node is associated with 'n2v[i]=v2p' which contains the
-            mapping from linear voxel indices to grey matter positions. In
-            other words, 'n2v[i][idx]=v2p[idx]=pos' means that the voxel with
-            linear index 'idx' is associated with node 'i' and has has
-            relative position 'pos' in the gray matter.
-
-            If node 'i' is outside the volume, then 'n2v[i]=None'.
-=======
-            Number of steps from white to pial surface
-        start_fr: float (default: 0)
-            Relative start position of line in gray matter, 0.=white
-            surface, 1.=pial surface.
-        stop_fr: float (default: 1)
-            Relative stop position of line (as in see start).
-        start_mm: float (default: 0)
-            Absolute start position offset (as in start_fr).
-        sttop_mm: float (default: 0)
-            Absolute start position offset (as in start_fr).
-
-
-        Notes
-        -----
-        'pial' and 'white' should have the same topology.
-        '''
-        super(VolSurfMapping, self).__init__(vg=vg, white=white, pial=pial,
-                                             intermediate=intermediate)
-        self.nsteps = nsteps
-        self.start_fr = start_fr
-        self.stop_fr = stop_fr
-        self.start_mm = start_mm
-        self.stop_mm = stop_mm
-
-
-    def get_node2voxels_mapping(self):
-        '''
-        Returns
-        -------
-        n2v: dict
-        A mapping from node indices to voxels. In this mapping, the
-        'i'-th node is associated with 'n2v[i]=v2p' which contains the
-        mapping from linear voxel indices to grey matter positions. In
-        other words, 'n2v[i][idx]=v2p[idx]=pos' means that the voxel with
-        linear index 'idx' is associated with node 'i' and has has
-        relative position 'pos' in the gray matter.
-
-        If node 'i' is outside the volume, then 'n2v[i]=None'.
->>>>>>> 2a512187
-
-        Notes
-        -----
-        The typical use case is selecting voxels in the grey matter. The
-        rationale of this method is that (assuming a sufficient dense cortical
-        surface mesh, combined with a sufficient number of nsteps, the grey
-        matter is sampled dense enough so that 'no voxels are left out'.
-
-        '''
-
-        raise NotImplementedError
-
-    def voxel_count_nifti_image(self):
-        '''
-        Returns a NIFTI image indicating how often each voxel is selected.
-
-        Parameters
-        ==========
-        n2v: dict
-            Node to voxel mapping, typically from node2voxels. If omitted
-            then the output from node2voxels() is used.
-
-        Returns
-        =======
-        img: nifti.Nifti1Image
-            Image where the value in each voxel indicates how often
-            each voxel was selected by n2v.
-        '''
-
-        n2v = self.get_node2voxels_mapping()
-
-        v = self._volgeom
-        nv = v.nvoxels
-
-        voldata = np.zeros((nv,), dtype=float)
-
-        for vx2d in n2v.itervalues():
-            if vx2d:
-                for vx in vx2d:
-                    voldata[vx] += 1
-
-        rs = np.reshape(voldata, v.shape)
-        img = nb.Nifti1Image(rs, v.affine)
-        return img
-
-    def _get_node_voxels_maximal_mapping(self):
-        '''Internal helper function to return all possible voxels associated
-        with each node. Each voxel can be associated with multiple nodes
-
-        It returns a node to voxel mapping and a voxel to node mapping'''
-
-        nsteps = self.nsteps
-        start_fr = self.start_fr
-        stop_fr = self.stop_fr
-        start_mm = self.start_mm
-        stop_mm = self.stop_mm
-
-        if start_fr > stop_fr or nsteps < 1:
-            raise ValueError("Illegal start/stop combination, "
-                             "or not enough steps")
-
-        # make a list of the different relative gray matter positions
-        if nsteps > 1:
-            step = (stop_fr - start_fr) / float(nsteps - 1)
-        else:
-            step = 0.
-            start_fr = stop_fr = .5
-
-        center_ids = range(self._pial.nvertices)
-        nv = len(center_ids)  # number of nodes on the surface
-
-        vg = self._volgeom
-        same_surfaces = self.white_surface == self.pial_surface
-
-        surf_start = self.white_surface + start_mm
-        surf_stop = self.pial_surface + stop_mm
-
-        # allocate space for output
-        # if n2v[i]=vs, then node i is associated with the voxels vs
-        #
-        # vs is a mapping from indices to relative position in grey matter
-        # where 0 means white surface and 1 means pial surface
-        # vs[k]=pos means that voxel with linear index k is
-        # associated with relative positions pos0
-        #
-        # CHECKME that I did not confuse (the order of) pial and white surface
-        #
-        # v2ns is a mapping from voxel indices to sets of nodes.
-
-<<<<<<< HEAD
-        center_ids = range(self._pial.nvertices)
-        nv = len(center_ids)  # number of nodes on the surface
-        n2vs = dict()  # node to voxel indices mapping
-        for j in xrange(nv):
-            n2vs[j] = None  # by default, no voxels associated with each node
-
-        vg = self._volgeom
-
-        same_surfaces = self.white_surface == self.pial_surface
-=======
-        n2vs = dict()  # node to voxel indices mapping
-        v2ns = dict()
->>>>>>> 2a512187
-
-        # by default, no voxels associated with each node
-        for j in xrange(nv):
-            n2vs[j] = None
-
-        # different 'layers' (depths) in the grey matter
-        for i in xrange(nsteps):
-            whiteweight = start_fr + step * float(i)  # ensure float
-            pialweight = 1 - whiteweight
-
-            # compute weighted intermediate surface in between pial and white
-            surf_weighted = surf_stop * pialweight + surf_start * whiteweight
-
-            # coordinates
-            surf_xyz = surf_weighted.vertices
-
-            # linear indices of voxels containing nodes
-            lin_vox = vg.xyz2lin(surf_xyz)
-
-            # which of these voxels are actually in the volume
-            is_vox_in_vol = vg.contains_lin(lin_vox)
-
-            if same_surfaces:
-                # prevent division by zero - simply assign it whatever weight is here
-                grey_matter_pos = np.zeros(lin_vox.shape) + whiteweight
-            else:
-                # coordinates of voxels
-                vol_xyz = vg.lin2xyz(lin_vox)
-
-                # compute relative position of each voxel in grey matter
-                grey_matter_pos = self.surf_project_weights_nodewise(vol_xyz)
-
-            for center_id in center_ids:  # for each node on the surface
-                # associate voxels with the present center node.
-                # If a node is not in the volume, then no voxels are
-                # associated with it.
-
-                if is_vox_in_vol[center_id]:
-                    # no voxels (yet) associated with this node - make space
-                    if n2vs[center_id] is None:
-                        n2vs[center_id] = dict()
-
-                    vox_id = lin_vox[center_id]
-
-                    # node to voxel mapping
-                    n2vs[center_id][vox_id] = grey_matter_pos[center_id]
-
-                    # voxel to node mapping
-                    if not vox_id in v2ns:
-                        v2ns[vox_id] = set()
-
-                    v2ns[vox_id].add(center_id)
-
-        return n2vs, v2ns
-
-    def get_parameter_dict(self):
-        '''
-<<<<<<< HEAD
-        Projects coordinates on lines connecting pial and white matter.
-
-        Parameters
-        ----------
-        xyz: numpy.ndarray (float)
-            Px3 array with coordinates, assuming 'white' and 'pial'
-            surfaces have P nodes each
-
-        Returns
-        -------
-        xyz_proj: numpy.ndarray (float)
-            Px3 array with coordinates the constraints that xyz_proj[i,:]
-            lies on the line connecting node 'i' on the white and pial
-            surface, and that xyz_proj[i,:] is closest to xyz[i,:] of all
-            points on this line.
-        '''
-
-
-        pxyz = self.white_surface.vertices
-        weights = self.surf_project_weights_nodewise(xyz)
-        return pxyz + np.reshape(weights, (-1, 1)) * pxyz
-
-    def surf_unproject_weights_nodewise(self, weights):
-        '''Maps relative positions in grey matter to coordinates
-
-        Parameters
-        ----------
-        weights: numpy.ndarray (float)
-            P values of relative grey matter positions, where 0=white surface
-            and 1=pial surface.
-
-        Returns
-        -------
-        xyz: numpy.ndarray (float)
-            Px3 array with coordinates, assuming 'white' and 'pial' surfaces
-            have P nodes each.
-        '''
-        # compute relative to pial_xyz
-        pxyz = self._pial.vertices
-        qxyz = self._white.vertices
-
-        dxyz = (pxyz - qxyz)  # difference vector
-
-
-        if len([s for s in weights.shape if s > 1]) != 1:
-            raise ValueError("Weights should be a vector, but found "
-                             "shape %s" % (weights.shape,))
-
-        weights_lin = np.reshape(weights.ravel(), (-1, 1))
-        return qxyz + weights_lin * dxyz
-
-
-    def surf_project_weights_nodewise(self, xyz):
-        '''
-        Computes relative position of xyz on lines from pial to white matter.
-
-        Parameters
-        ----------
-        xyz: numpy.ndarray (float)
-            Px3 array with coordinates, assuming 'white' and 'pial' surfaces
-            have P nodes each.
-
-        Returns
-        -------
-        weights: numpy.ndarray (float)
-            If nodes is True, P values of relative grey matter positions
-            (0=white surface and 1=pial surface), where
-            the i-th element are the projection weights for xyz[i] relative
-            to the i-th node in the pial and white surface.
-            Otherwise it returns an PxQ array with the projected weights
-            for each node. If nodes is an int, then a P-vector is returned
-
-=======
-        Returns a dictionary with the most important parameters
-        of this instance'''
-
-        parameter_dict = dict(volgeom=self.volgeom,
-                              volsurf_nvertices=self.white_surface.nvertices,
-                              nsteps=self.nsteps,
-                              start_fr=self.start_fr, stop_fr=self.stop_fr,
-                              start_mm=self.start_mm, stop_mm=self.stop_mm)
-        parameter_dict['class'] = self.__class__.__name__
-        return parameter_dict
-
-
-
-class VolSurfMaximalMapping(VolSurfMapping):
-    def __init__(self, vg, white, pial, intermediate=None,
-                   nsteps=10, start_fr=0.0,
-                   stop_fr=1.0, start_mm=0, stop_mm=0):
-        '''
-        Represents the maximal mapping from nodes to voxels.
-        'maximal', in this context, means that to each node all voxels
-        are associated that are contained in lines connecting white
-        and grey matter.
-
-        Each voxel can be associated with multiple nodes.
-
         Parameters
         ----------
         volgeom: volgeom.VolGeom
@@ -726,73 +382,200 @@
         -----
         'pial' and 'white' should have the same topology.
         '''
-
-        super(VolSurfMaximalMapping, self).__init__(vg=vg, white=white, pial=pial,
-                                intermediate=intermediate, nsteps=nsteps, start_fr=start_fr,
-                                stop_fr=stop_fr, start_mm=start_mm, stop_mm=stop_mm)
+        super(VolSurfMapping, self).__init__(vg=vg, white=white, pial=pial,
+                                             intermediate=intermediate)
+        self.nsteps = nsteps
+        self.start_fr = start_fr
+        self.stop_fr = stop_fr
+        self.start_mm = start_mm
+        self.stop_mm = stop_mm
+
 
     def get_node2voxels_mapping(self):
-        '''Returns a mapping from nodes to voxels'''
-        node2voxels_mapping, _ = self._get_node_voxels_maximal_mapping()
-        return node2voxels_mapping
-
-
-@total_ordering
-class VoxelPosition(object):
-    '''Defines the position of a voxel in grey matter.
-
-    Helper class for minimal mapping
-
-    XXX: worthwhile to refactor and use this class universally
-         (in maximal mapper and voxel_node_mapping)?'''
-    def __init__(self, grey_position_fr, grey_position_mm):
-        self.grey_position_fr = grey_position_fr
-        self.grey_position_mm = grey_position_mm
-        if 0 <= grey_position_fr <= 1 and grey_position_mm != 0:
-            raise ValueError("Illegal position - in the grey matter?")
-
-    def __cmp__(self, other):
-        return self.grey_position_fr == other.grey_position_fr and \
-                    self.grey_postition_mm == other.grey_postition_mm
-
-    def __repr__(self):
-        return '%s(%s)' % (self.__class__.__name__,
-                              ','.join(map(str, [self.grey_position_fr,
-                                                self.grey_position_mm])))
-
-    def copy(self):
-        return self.__class__(grey_position_fr, grey_position_mm)
-
-    def __lt__(self, other):
-        '''Indicates whether self is closer to the center of grey matter
-        than other'''
-        if self.__cmp__(other):
-            return False
-        s_gr, o_gr = self.grey_position_fr - .5, other.grey_position_fr - .5
-        s_in, o_in = abs(s_gr) <= .5, abs(o_gr) <= .5 # self or other in grey matter
-        if s_in != o_in:
-            return s_in # only one in grey matter
-        elif s_in and o_in:
-            return s_gr < o_gr # both in grey matter - which one closer?
-
-        # both outside grey matter.
-        mm_diff = abs(self.grey_position_mm) - abs(other.grey_position_mm)
-        if mm_diff != 0:
-            return mm_diff < 0 # the closest one
-
-        return self.grey_position_mm > 0 # just arbitrary
-
-class VolSurfMinimalMapping(VolSurfMapping):
+        '''
+        Returns
+        -------
+        n2v: dict
+        A mapping from node indices to voxels. In this mapping, the
+        'i'-th node is associated with 'n2v[i]=v2p' which contains the
+        mapping from linear voxel indices to grey matter positions. In
+        other words, 'n2v[i][idx]=v2p[idx]=pos' means that the voxel with
+        linear index 'idx' is associated with node 'i' and has has
+        relative position 'pos' in the gray matter.
+
+        If node 'i' is outside the volume, then 'n2v[i]=None'.
+
+        Notes
+        -----
+        The typical use case is selecting voxels in the grey matter. The
+        rationale of this method is that (assuming a sufficient dense cortical
+        surface mesh, combined with a sufficient number of nsteps, the grey
+        matter is sampled dense enough so that 'no voxels are left out'.
+
+        '''
+
+        raise NotImplementedError
+
+    def voxel_count_nifti_image(self):
+        '''
+        Returns a NIFTI image indicating how often each voxel is selected.
+
+        Parameters
+        ==========
+        n2v: dict
+            Node to voxel mapping, typically from node2voxels. If omitted
+            then the output from node2voxels() is used.
+
+        Returns
+        =======
+        img: nifti.Nifti1Image
+            Image where the value in each voxel indicates how often
+            each voxel was selected by n2v.
+        '''
+
+        n2v = self.get_node2voxels_mapping()
+
+        v = self._volgeom
+        nv = v.nvoxels
+
+        voldata = np.zeros((nv,), dtype=float)
+
+        for vx2d in n2v.itervalues():
+            if vx2d:
+                for vx in vx2d:
+                    voldata[vx] += 1
+
+        rs = np.reshape(voldata, v.shape)
+        img = nb.Nifti1Image(rs, v.affine)
+        return img
+
+    def _get_node_voxels_maximal_mapping(self):
+        '''Internal helper function to return all possible voxels associated
+        with each node. Each voxel can be associated with multiple nodes
+
+        It returns a node to voxel mapping and a voxel to node mapping'''
+
+        nsteps = self.nsteps
+        start_fr = self.start_fr
+        stop_fr = self.stop_fr
+        start_mm = self.start_mm
+        stop_mm = self.stop_mm
+
+        if start_fr > stop_fr or nsteps < 1:
+            raise ValueError("Illegal start/stop combination, "
+                             "or not enough steps")
+
+        # make a list of the different relative gray matter positions
+        if nsteps > 1:
+            step = (stop_fr - start_fr) / float(nsteps - 1)
+        else:
+            step = 0.
+            start_fr = stop_fr = .5
+
+        center_ids = range(self._pial.nvertices)
+        nv = len(center_ids)  # number of nodes on the surface
+
+        vg = self._volgeom
+        same_surfaces = self.white_surface == self.pial_surface
+
+        surf_start = self.white_surface + start_mm
+        surf_stop = self.pial_surface + stop_mm
+
+        # allocate space for output
+        # if n2v[i]=vs, then node i is associated with the voxels vs
+        #
+        # vs is a mapping from indices to relative position in grey matter
+        # where 0 means white surface and 1 means pial surface
+        # vs[k]=pos means that voxel with linear index k is
+        # associated with relative positions pos0
+        #
+        # CHECKME that I did not confuse (the order of) pial and white surface
+        #
+        # v2ns is a mapping from voxel indices to sets of nodes.
+
+        n2vs = dict()  # node to voxel indices mapping
+        v2ns = dict()
+
+        # by default, no voxels associated with each node
+        for j in xrange(nv):
+            n2vs[j] = None
+
+        # different 'layers' (depths) in the grey matter
+        for i in xrange(nsteps):
+            whiteweight = start_fr + step * float(i)  # ensure float
+            pialweight = 1 - whiteweight
+
+            # compute weighted intermediate surface in between pial and white
+            surf_weighted = surf_stop * pialweight + surf_start * whiteweight
+
+            # coordinates
+            surf_xyz = surf_weighted.vertices
+
+            # linear indices of voxels containing nodes
+            lin_vox = vg.xyz2lin(surf_xyz)
+
+            # which of these voxels are actually in the volume
+            is_vox_in_vol = vg.contains_lin(lin_vox)
+
+            if same_surfaces:
+                # prevent division by zero - simply assign it whatever weight is here
+                grey_matter_pos = np.zeros(lin_vox.shape) + whiteweight
+            else:
+                # coordinates of voxels
+                vol_xyz = vg.lin2xyz(lin_vox)
+
+                # compute relative position of each voxel in grey matter
+                grey_matter_pos = self.surf_project_weights_nodewise(vol_xyz)
+
+            for center_id in center_ids:  # for each node on the surface
+                # associate voxels with the present center node.
+                # If a node is not in the volume, then no voxels are
+                # associated with it.
+
+                if is_vox_in_vol[center_id]:
+                    # no voxels (yet) associated with this node - make space
+                    if n2vs[center_id] is None:
+                        n2vs[center_id] = dict()
+
+                    vox_id = lin_vox[center_id]
+
+                    # node to voxel mapping
+                    n2vs[center_id][vox_id] = grey_matter_pos[center_id]
+
+                    # voxel to node mapping
+                    if not vox_id in v2ns:
+                        v2ns[vox_id] = set()
+
+                    v2ns[vox_id].add(center_id)
+
+        return n2vs, v2ns
+
+    def get_parameter_dict(self):
+        '''
+        Returns a dictionary with the most important parameters
+        of this instance'''
+
+        parameter_dict = dict(volgeom=self.volgeom,
+                              volsurf_nvertices=self.white_surface.nvertices,
+                              nsteps=self.nsteps,
+                              start_fr=self.start_fr, stop_fr=self.stop_fr,
+                              start_mm=self.start_mm, stop_mm=self.stop_mm)
+        parameter_dict['class'] = self.__class__.__name__
+        return parameter_dict
+
+
+
+class VolSurfMaximalMapping(VolSurfMapping):
     def __init__(self, vg, white, pial, intermediate=None,
                    nsteps=10, start_fr=0.0,
                    stop_fr=1.0, start_mm=0, stop_mm=0):
         '''
-        Represents the minimal mapping from nodes to voxels.
-        'minimal', in this context, means that the mapping from
-        voxels to nodes is many-to-one (i.e. each voxel is associated
-        with at most one node)
-
-        Each voxel can be associated with just a single node.
+        Represents the maximal mapping from nodes to voxels.
+        'maximal', in this context, means that to each node all voxels
+        are associated that are contained in lines connecting white
+        and grey matter.
+
+        Each voxel can be associated with multiple nodes.
 
         Parameters
         ----------
@@ -817,88 +600,107 @@
         sttop_mm: float (default: 0)
             Absolute start position offset (as in start_fr).
 
+
         Notes
         -----
         'pial' and 'white' should have the same topology.
->>>>>>> 2a512187
-        '''
-        return self.surf_project_weights(True, xyz)
-
-<<<<<<< HEAD
-
-    def surf_project_weights(self, nodes, xyz):
-        '''
-        Computes relative position of xyz on lines from pial to white matter.
-
-        Parameters
-        ----------
-        nodes: True or np.ndarray or int
-            Q node indices for each the weights are computed. If True, then
-            weights are computed node-wise, otherwise separately for each node.
-        xyz: numpy.ndarray (float)
-            Px3 array with coordinates. IF nodes is True then the 'white' and
-            'pial' surfaces must have P nodes each.
-
-        Returns
-        -------
-        weights: numpy.ndarray (float)
-            If nodes is True, P values of relative grey matter positions
-            (0=white surface and 1=pial surface), where
-            the i-th element are the projection weights for xyz[i] relative
-            to the i-th node in the pial and white surface.
-            Otherwise it returns an PxQ array with the projected weights
-            for each node. If nodes is an int, then a P-vector is returned
-
-        '''
-        node_wise = nodes is True
-
-        if node_wise:
-            one_node = True
-            nodes = [False]  # placeholder
-        else:
-            one_node = type(nodes) is int
-            nodes = np.asarray(nodes).ravel()
-        nnodes = len(nodes)
-
-        nxyz, three = xyz.shape
-        if three != 3:
-            raise ValueError('Coordinates should be Px3')
-
-
-        pial = self._pial.vertices
-        white = self._white.vertices
-
-        weights = np.zeros((nxyz, nnodes))
-        for i, node in enumerate(nodes):
-            pxyz = pial if node_wise else pial[node, :]
-            qxyz = white if node_wise else white[node, :]
-
-            dxyz = pxyz - qxyz
-            ndim = len(dxyz.shape)
-            scale = np.sum(dxyz * dxyz, axis=ndim - 1)
-            # weights = np.zeros((self._pial.nvertices,), dtype=pxyz.dtype)
-
-            if node_wise:
-                nan_mask = scale == 0
-                weights[nan_mask, i] = np.nan
-
-                non_nan_mask = np.logical_not(nan_mask)
-                ps = (xyz - qxyz)
-                proj = np.sum(ps * dxyz, axis=1)
-
-                weights[non_nan_mask, i] = proj[non_nan_mask] / scale[non_nan_mask]
-            else:
-                if scale == 0:
-                    weights[:, i] = np.NAN
-                else:
-                    ps = (xyz - qxyz)
-                    proj = np.sum(ps * dxyz, axis=1)
-
-                    weights[:, i] = proj / scale
-
-        if one_node:
-            weights = weights.ravel()
-=======
+        '''
+
+        super(VolSurfMaximalMapping, self).__init__(vg=vg, white=white, pial=pial,
+                                intermediate=intermediate, nsteps=nsteps, start_fr=start_fr,
+                                stop_fr=stop_fr, start_mm=start_mm, stop_mm=stop_mm)
+
+    def get_node2voxels_mapping(self):
+        '''Returns a mapping from nodes to voxels'''
+        node2voxels_mapping, _ = self._get_node_voxels_maximal_mapping()
+        return node2voxels_mapping
+
+
+@total_ordering
+class VoxelPosition(object):
+    '''Defines the position of a voxel in grey matter.
+
+    Helper class for minimal mapping
+
+    XXX: worthwhile to refactor and use this class universally
+         (in maximal mapper and voxel_node_mapping)?'''
+    def __init__(self, grey_position_fr, grey_position_mm):
+        self.grey_position_fr = grey_position_fr
+        self.grey_position_mm = grey_position_mm
+        if 0 <= grey_position_fr <= 1 and grey_position_mm != 0:
+            raise ValueError("Illegal position - in the grey matter?")
+
+    def __cmp__(self, other):
+        return self.grey_position_fr == other.grey_position_fr and \
+                    self.grey_postition_mm == other.grey_postition_mm
+
+    def __repr__(self):
+        return '%s(%s)' % (self.__class__.__name__,
+                              ','.join(map(str, [self.grey_position_fr,
+                                                self.grey_position_mm])))
+
+    def copy(self):
+        return self.__class__(grey_position_fr, grey_position_mm)
+
+    def __lt__(self, other):
+        '''Indicates whether self is closer to the center of grey matter
+        than other'''
+        if self.__cmp__(other):
+            return False
+        s_gr, o_gr = self.grey_position_fr - .5, other.grey_position_fr - .5
+        s_in, o_in = abs(s_gr) <= .5, abs(o_gr) <= .5 # self or other in grey matter
+        if s_in != o_in:
+            return s_in # only one in grey matter
+        elif s_in and o_in:
+            return s_gr < o_gr # both in grey matter - which one closer?
+
+        # both outside grey matter.
+        mm_diff = abs(self.grey_position_mm) - abs(other.grey_position_mm)
+        if mm_diff != 0:
+            return mm_diff < 0 # the closest one
+
+        return self.grey_position_mm > 0 # just arbitrary
+
+class VolSurfMinimalMapping(VolSurfMapping):
+    def __init__(self, vg, white, pial, intermediate=None,
+                   nsteps=10, start_fr=0.0,
+                   stop_fr=1.0, start_mm=0, stop_mm=0):
+        '''
+        Represents the minimal mapping from nodes to voxels.
+        'minimal', in this context, means that the mapping from
+        voxels to nodes is many-to-one (i.e. each voxel is associated
+        with at most one node)
+
+        Each voxel can be associated with just a single node.
+
+        Parameters
+        ----------
+        volgeom: volgeom.VolGeom
+            Volume geometry
+        white: surf.Surface
+            Surface representing white-grey matter boundary
+        pial: surf.Surface
+            Surface representing pial-grey matter boundary
+        intermediate: surf.Surface (default: None).
+            Surface representing intermediate surface. If omitted
+            it is the node-wise average of white and pial.
+        nsteps: int (default: 10)
+            Number of steps from white to pial surface
+        start_fr: float (default: 0)
+            Relative start position of line in gray matter, 0.=white
+            surface, 1.=pial surface.
+        stop_fr: float (default: 1)
+            Relative stop position of line (as in see start).
+        start_mm: float (default: 0)
+            Absolute start position offset (as in start_fr).
+        sttop_mm: float (default: 0)
+            Absolute start position offset (as in start_fr).
+
+        Notes
+        -----
+        'pial' and 'white' should have the same topology.
+        '''
+
         super(VolSurfMinimalMapping, self).__init__(vg=vg, white=white, pial=pial,
                                 intermediate=intermediate, nsteps=nsteps, start_fr=start_fr,
                                 stop_fr=stop_fr, start_mm=start_mm, stop_mm=stop_mm)
@@ -929,7 +731,6 @@
         for v, ns in v2ns_max.iteritems():
             # get pairs os nodes and the voxel positions
             ns_pos = [(n, n2vs_max[n].get(v)) for n in ns]
->>>>>>> 2a512187
 
             # get node nearest to intermediate surface
             min_node, min_pos = min(ns_pos, key=dist_func)
@@ -940,95 +741,6 @@
             assert(not v in n2vs_min[min_node]) # no duplicates
             n2vs_min[min_node][v] = min_pos
 
-<<<<<<< HEAD
-
-
-    def coordinates_to_grey_distance_mm(self, nodes, xyz):
-        '''Computes the grey position of coordinates in metric units
-
-        Parameters
-        ----------
-        nodes: int or np.ndarray
-            Single index, or Q indices of nodes relative to which the
-            coordinates are computed. If True then grey distances
-            are computed node-wise.
-        xyz: Px3 array with coordinates, assuming 'white' and 'pial' surfaces
-            have P nodes each.
-
-        Returns
-        -------
-        grey_position_mm: np.ndarray
-            Vector with P elements (if type(nodes) is int) or PxQ array
-            (with type(nodes) is np.ndarray) containing the signed 'distance' to the
-            grey matter. Values of zero indicate a node is within the grey
-            matter. Negative values indicate that a node is 'below' the white
-            matter (i.e. farther from the pial surface than the white surface),
-            whereas Positive values indicate that a node is 'above' the pial
-            matter.
-        '''
-        node_wise = nodes is True
-
-        if node_wise:
-            one_node = True
-            all_nodes = [False]  # placeholder
-        else:
-            one_node = type(nodes) is int
-            all_nodes = np.asarray(nodes).ravel()
-
-        nnodes = len(all_nodes)
-
-        nxyz, three = xyz.shape
-        if three != 3:
-            raise ValueError('Coordinates should be Px3')
-
-        white = self.white_surface.vertices
-        pial = self.pial_surface.vertices
-
-        in_white = lambda x:x < 0
-        in_pial = lambda x:x > 1
-
-        # compute relative position
-        pos = self.surf_project_weights(nodes, xyz)
-        ds = np.zeros((nxyz, nnodes))  # space for output
-
-        for i, node in enumerate(all_nodes):
-            d = np.zeros(nxyz) + np.nan
-            for sgn, s, f in ((-1, white, in_white), (1, pial, in_pial)):
-                if node_wise:
-                    msk = f(pos)
-                    delta = s[msk] - xyz[msk] # difference in coordinates
-                else:
-                    # mask of voxels outside grey matter
-                    msk = f(pos if one_node else pos[:, i])
-                    delta = s[node, :] - xyz[msk, :]
-
-                dst = np.sum(delta ** 2, 1) ** .5
-                d[msk] = sgn * dst # compute signed distance
-            d[np.isnan(d)] = 0
-            ds[:, i] = d
-
-        if one_node:
-            ds = ds.ravel()
-
-        return ds
-
-
-    def voxel_count_nifti_image(self, n2v=None):
-        '''
-        Returns a NIFTI image indicating how often each voxel is selected.
-
-        Parameters
-        ==========
-        n2v: dict
-            Node to voxel mapping, typically from node2voxels. If omitted
-            then the output from node2voxels() is used.
-
-        Returns
-        =======
-        img: nifti.Nifti1Image
-            Image where the value in each voxel indicates how often
-            each voxel was selected by n2v.
-=======
             assert(not v in v2n_min)
             v2n_min[v] = min_node
 
@@ -1086,7 +798,6 @@
         Notes
         -----
         'pial' and 'white' should have the same topology.
->>>>>>> 2a512187
         '''
 
         if intermediate is None:
