--- conflicted
+++ resolved
@@ -92,7 +92,6 @@
         self.__filter_coord = None
         self.__distance_function = distance_function
 
-<<<<<<< HEAD
         self.__elementsize = N.array(elementsize, ndmin=1)
         self.__Ndims = len(self.__elementsize)
         if compatmask is None:
@@ -114,10 +113,6 @@
             radius = N.array(radius, dtype='float')
 
         return radius
-=======
-        # XXX might not need assume compatible spacemetric
-        self.elementsize = elementsize
->>>>>>> a7c5ba70
 
 
     def _computeFilter(self, radius):
