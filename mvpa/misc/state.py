--- conflicted
+++ resolved
@@ -297,7 +297,6 @@
 
         if not self.owner is None:
             self._updateOwner(name)
-<<<<<<< HEAD
 
 
     def add(self, name, value):
@@ -342,8 +341,6 @@
         else:
             raise ValueError("Collection.upate() can only handle Collections "
                              "dictionarie as arguments.")
-=======
->>>>>>> 691c5a56
 
 
     def remove(self, index):
@@ -1232,15 +1229,8 @@
             # Report the invocation location if applicable
             self.__debug_references_call('get', index)
 
-<<<<<<< HEAD
             # just a generic return
             return _object_getattribute(self, index)
-=======
-        # check if it is a part of any collection
-        known_attribs = s_dict['_known_attribs']
-        if index in known_attribs:
-            return collections[known_attribs[index]]._items[index].value
->>>>>>> 691c5a56
 
 
         def __setattr__(self, index, value):
@@ -1251,7 +1241,6 @@
                 # Report the invocation location if applicable
                 self.__debug_references_call('set', index)
 
-<<<<<<< HEAD
             ## YOH: if we are to disable access at instance level -- do it in
             ##      set as well ;)
             ##
@@ -1261,15 +1250,6 @@
             ## if index in known_attribs:
             ##     collections = s_dict['_collections']
             ##     return collections[known_attribs[index]].setvalue(index, value)
-=======
-        # Check if a part of a collection, and set appropriately
-        s_dict = _object_getattribute(self, '__dict__')
-        known_attribs = s_dict['_known_attribs']
-        if index in known_attribs:
-            collections = s_dict['_collections']
-            collections[known_attribs[index]][index].value = value
-            return value
->>>>>>> 691c5a56
 
             # Generic setattr
             return _object_setattr(self, index, value)
