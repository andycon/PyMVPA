--- conflicted
+++ resolved
@@ -13,15 +13,8 @@
 import os
 import numpy as np
 
-
-<<<<<<< HEAD
-from sets import Set
-
 from mvpa.datasets.base import dataset_wizard, Dataset
 from mvpa import pymvpa_dataroot, pymvpa_datadbroot
-=======
-from mvpa.datasets import Dataset
->>>>>>> 848c5e03
 
 if __debug__:
     from mvpa.base import debug
@@ -182,83 +175,8 @@
     return dataset_wizard(samples=data, targets=regs, chunks=chunks)
 
 
-<<<<<<< HEAD
 ##REF: Name was automagically refactored
 def get_mv_pattern(s2n):
-=======
-    # Create a sequence of indexes from which to select voxels to be used
-    # for features
-    if randomvoxels:
-        indexes = N.random.permutation(dataset.nfeatures)
-    else:
-        indexes = N.arange(dataset.nfeatures)
-
-    allind, maps = [], []
-    if __debug__:
-        debug('DG', "Ugly creation of the copy of background")
-
-    dtype = dataset.samples.dtype
-    if not N.issubdtype(dtype, N.float):
-        dtype = N.float
-    totalsignal = N.zeros(dataset.samples.shape, dtype=dtype)
-
-    for l in xrange(len(labels)):
-        label = labels[l]
-        if __debug__:
-            debug('DG', "Simulating independent labels for %s" % label)
-
-        # What sample ids belong to this label
-        labelids = dataset.idsbylabels(label)
-
-
-        # What features belong here and what is left over
-        nfeatures = perlabel * activation_probability_steps
-        ind, indexes = indexes[0:nfeatures], \
-                       indexes[nfeatures+1:]
-        allind += list(ind)              # store what indexes we used
-
-        # Create a dataset only for 'selected' features NB there is
-        # sideeffect that selectFeatures will sort those ind provided
-        ds = dataset.selectFeatures(ind)
-        ds.samples[:] = 0.0             # zero them out
-
-        # assign data
-        prob = [1.0 - x*1.0/activation_probability_steps
-                for x in xrange(activation_probability_steps)]
-
-        # repeat so each feature gets itw own
-        probabilities = N.repeat(prob, perlabel)
-        if __debug__:
-            debug('DG', 'For prob=%s probabilities=%s' % (prob, probabilities))
-
-        for chunk in ds.uniquechunks:
-            chunkids = ds.idsbychunks(chunk) # samples in this chunk
-            ids = list(set(chunkids).intersection(set(labelids)))
-            chunkvalue = N.random.uniform() # random number to decide either
-                                        # to 'activate' the voxel
-            for id_ in ids:
-                ds.samples[id_, :] = \
-                                (chunkvalue <= probabilities).astype('float')
-
-        maps.append(N.array(probabilities, copy=True))
-
-        signal = ds.map2Nifti(ds.samples)
-        totalsignal[:, ind] += ds.samples
-
-    # figure out average variance across all 'working' features
-    wfeatures = dataset.samples[:, allind]
-    meanstd = N.mean(N.std(wfeatures, 1))
-    if __debug__:
-        debug('DG', "Mean deviation is %f" % meanstd)
-
-    totalsignal *= meanstd * options.snr
-    # add signal on top of background
-    dataset.samples += totalsignal
-
-    return dataset
-
-def getMVPattern(s2n):
->>>>>>> 848c5e03
     """Simple multivariate dataset"""
     return multiple_chunks(pure_multivariate_signal, 6,
                           5, s2n, 1)
