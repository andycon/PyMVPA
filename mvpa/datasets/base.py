--- conflicted
+++ resolved
@@ -19,29 +19,17 @@
 from mvpa.base.dataset import Dataset as BaseDataset
 from mvpa.base.dataset import _expand_attribute
 from mvpa.misc.support import idhash as idhash_
-<<<<<<< HEAD
-from mvpa.mappers.base import ChainMapper, FeatureSubsetMapper
-=======
 from mvpa.mappers.base import ChainMapper, FeatureSliceMapper
->>>>>>> 5f36f724
 from mvpa.mappers.flatten import FlattenMapper
 
 if __debug__:
     from mvpa.base import debug
 
-<<<<<<< HEAD
 
 class Dataset(BaseDataset):
     def get_mapped(self, mapper):
         """Feed this dataset through a mapper (forward).
 
-=======
-
-class Dataset(BaseDataset):
-    def get_mapped(self, mapper):
-        """Feed this dataset through a mapper (forward).
-
->>>>>>> 5f36f724
         Parameters
         ----------
         mapper : Mapper
@@ -60,16 +48,6 @@
         if not 'mapper' in self.a:
             self.a['mapper'] = mapper
             return
-<<<<<<< HEAD
-
-        pmapper = self.a.mapper
-        # otherwise we have a mapper already, but is it a chain?
-        if not isinstance(pmapper, ChainMapper):
-            self.a.mapper = ChainMapper([pmapper])
-
-        # is a chain mapper
-        self.a.mapper.append(mapper)
-=======
 
         pmapper = self.a.mapper
         # otherwise we have a mapper already, but is it a chain?
@@ -113,7 +91,6 @@
 
         return ds
 
->>>>>>> 5f36f724
 
 
     @property
@@ -175,21 +152,12 @@
 
         # compile the necessary samples attributes collection
         sa_items = {}
-<<<<<<< HEAD
 
         if not labels is None:
             sa_items['labels'] = _expand_attribute(labels,
                                                    samples.shape[0],
                                                   'labels')
 
-=======
-
-        if not labels is None:
-            sa_items['labels'] = _expand_attribute(labels,
-                                                   samples.shape[0],
-                                                  'labels')
-
->>>>>>> 5f36f724
         if not chunks is None:
             # unlike previous implementation, we do not do magic to do chunks
             # if there are none, there are none
@@ -206,13 +174,8 @@
 
     @classmethod
     def from_masked(cls, samples, labels=None, chunks=None, mask=None):
-<<<<<<< HEAD
-        """
-        """
-=======
-        """
-        """
->>>>>>> 5f36f724
+        """
+        """
         # need to have arrays
         samples = N.asanyarray(samples)
 
@@ -221,12 +184,8 @@
             mask = N.ones(samples.shape[1:], dtype='bool')
 
         fm = FlattenMapper(shape=mask.shape)
-<<<<<<< HEAD
-        submapper = FeatureSubsetMapper(mask=fm.forward(mask))
-=======
         flatmask = fm.forward1(mask)
         submapper = FeatureSliceMapper(flatmask, dshape=flatmask.shape)
->>>>>>> 5f36f724
         mapper = ChainMapper([fm, submapper])
         return cls.from_basic(samples, labels=labels, chunks=chunks,
                               mapper=mapper)
