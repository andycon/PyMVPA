# emacs: -*- mode: python; py-indent-offset: 4; indent-tabs-mode: nil -*-
# vi: set ft=python sts=4 ts=4 sw=4 et:
### ### ### ### ### ### ### ### ### ### ### ### ### ### ### ### ### ### ### ##
#
#   See COPYING file distributed along with the PyMVPA package for the
#   copyright and license terms.
#
### ### ### ### ### ### ### ### ### ### ### ### ### ### ### ### ### ### ### ##
"""Dataset that gets its samples from a NIfTI file"""

__docformat__ = 'restructuredtext'

from mvpa.base import externals

import sys
import numpy as N
from mvpa.support.copy import deepcopy
from mvpa.base.collections import DatasetAttribute
from mvpa.base.dataset import _expand_attribute

if __debug__:
    from mvpa.base import debug

if externals.exists('nifti', raiseException=True):
    if sys.version_info[:2] >= (2, 5):
        # enforce absolute import
        NiftiImage = __import__('nifti', globals(), locals(), [], 0).NiftiImage
    else:
        # little trick to be able to import 'nifti' package (which has same
        # name)
        oldname = __name__
        # crazy name with close to zero possibility to cause whatever
        __name__ = 'iaugf9zrkjsbdv89'
        from nifti import NiftiImage
        # restore old settings
        __name__ = oldname

from mvpa.datasets.base import Dataset
from mvpa.mappers.base import CombinedMapper
from mvpa.mappers.metric import DescreteMetric, cartesianDistance
from mvpa.mappers.flatten import FlattenMapper
from mvpa.base import warning


def getNiftiFromAnySource(src, ensure=False, enforce_dim=None):
    """Load/access NIfTI data from files or instances.

    :Parameters:
      src: str | NiftiImage
        Filename of a NIfTI image or a `NiftiImage` instance.
      ensure : bool
        If True, throw ValueError exception if cannot be loaded.
      enforce_dim : int or None
        If not None, it is the dimensionality of the data to be enforced,
        commonly 4D for the data, and 3D for the mask in case of fMRI.

    :Returns:
      NiftiImage | None
        If the source is not supported None is returned.
    """
    nifti = None

    # figure out what type
    if isinstance(src, str):
        # open the nifti file
        try:
            nifti = NiftiImage(src)
        except RuntimeError, e:
            warning("ERROR: NiftiDatasets: Cannot open NIfTI file %s" \
                    % src)
            raise e
    elif isinstance(src, NiftiImage):
        # nothing special
        nifti = src
    elif (isinstance(src, list) or isinstance(src, tuple)) \
        and len(src)>0 \
        and (isinstance(src[0], str) or isinstance(src[0], NiftiImage)):
        # load from a list of given entries
        if enforce_dim is not None: enforce_dim_ = enforce_dim - 1
        else:                       enforce_dim_ = None
        srcs = [getNiftiFromAnySource(s, ensure=ensure,
                                      enforce_dim=enforce_dim_)
                for s in src]
        if __debug__:
            # lets check if they all have the same dimensionality
            shapes = [s.data.shape for s in srcs]
            if not N.all([s == shapes[0] for s in shapes]):
                raise ValueError, \
                      "Input volumes contain variable number of dimensions:" \
                      " %s" % (shapes,)
        # Combine them all into a single beast
        nifti = NiftiImage(N.array([s.asarray() for s in srcs]),
                           srcs[0].header)
    elif ensure:
        raise ValueError, "Cannot load NIfTI from %s" % (src,)

    if nifti is not None and enforce_dim is not None:
        shape, new_shape = nifti.data.shape, None
        lshape = len(shape)

        # check if we need to tune up shape
        if lshape < enforce_dim:
            # if we are missing required dimension(s)
            new_shape = (1,)*(enforce_dim-lshape) + shape
        elif lshape > enforce_dim:
            # if there are bogus dimensions at the beginning
            bogus_dims = lshape - enforce_dim
            if shape[:bogus_dims] != (1,)*bogus_dims:
                raise ValueError, \
                      "Cannot enforce %dD on data with shape %s" \
                      % (enforce_dim, shape)
            new_shape = shape[bogus_dims:]

        # tune up shape if needed
        if new_shape is not None:
            if __debug__:
                debug('DS_NIFTI', 'Enforcing shape %s for %s data from %s' %
                      (new_shape, shape, src))
            nifti.data.shape = new_shape

    return nifti


def getNiftiData(nim):
    """Convenience function to extract the data array from a NiftiImage

    This function will make use of advanced features of PyNIfTI to prevent
    unnecessary copying if a sufficent version is available.
    """
    if externals.exists('nifti ge 0.20090205.1'):
        return nim.data
    else:
        return nim.asarray()


class NiftiDataset(Dataset):
    """Dataset loading its samples from a NIfTI image or file.

    Samples can be loaded from a NiftiImage instance or directly from a NIfTI
    file. This class stores all relevant information from the NIfTI file header
    and provides information about the metrics and neighborhood information of
    all voxels.

    Most importantly it allows to map data back into the original data space
    and format via :meth:`~mvpa.datasets.nifti.NiftiDataset.map2Nifti`.

    This class allows for convenient pre-selection of features by providing a
    mask to the constructor. Only non-zero elements from this mask will be
    considered as features.

    NIfTI files are accessed via PyNIfTI. See
    http://niftilib.sourceforge.net/pynifti/ for more information about
    pynifti.
    """
    def map2nifti(dataset, data=None):
        """Maps a data vector into the dataspace and wraps it with a
        NiftiImage. The header data of this object is used to initialize
        the new NiftiImage.

        :Parameters:
          data : ndarray or Dataset
            The data to be wrapped into NiftiImage. If None (default), it
            would wrap samples of the current dataset. If it is a Dataset
            instance -- takes its samples for mapping
        """
        if data is None:
            data = dataset.samples
        elif isinstance(data, Dataset):
            # ease users life
            data = data.samples
        # call the appropriate function to map single samples or multiples
        if len(data.shape) > 1:
            dsarray = dataset.a.mapper.reverse(data)
        else:
            dsarray = dataset.a.mapper.reverse1(data)
        return NiftiImage(dsarray, dataset.a.imghdr)


def fmri_dataset(samples, labels=None, chunks=None, mask=None,
<<<<<<< HEAD
                 sprefix='voxels', tprefix='time'):
=======
                 sprefix='voxel', tprefix='time'):
>>>>>>> dcb8d654
    # load the samples
    niftisamples = getNiftiFromAnySource(samples, ensure=True, enforce_dim=4)
    samples = niftisamples.data

    # figure out what the mask is, but onyl handle known cases, the rest
    # goes directly into the mapper which maybe knows more
    niftimask = getNiftiFromAnySource(mask)
    if niftimask is None:
        pass
    elif isinstance(niftimask, N.ndarray):
        mask = niftimask
    else:
        mask = getNiftiData(niftimask)

    # compile the samples attributes
    sa = {}
    if not labels is None:
        sa['labels'] = _expand_attribute(labels, samples.shape[0], 'labels')
    if not chunks is None:
        sa['chunks'] = _expand_attribute(chunks, samples.shape[0], 'chunks')

    # create a dataset
    ds = NiftiDataset(samples, sa=sa)
    if sprefix is None:
        inspace = None
    else:
        inspace = sprefix + '_indices'
    ds = ds.get_mapped(FlattenMapper(shape=samples.shape[1:], inspace=inspace))

    # now apply the mask if any
    if not mask is None:
        flatmask = ds.a.mapper.forward1(mask != 0)
        # direct slicing is possible, and it is potentially more efficient,
        # so let's use it
        #mapper = FeatureSliceMapper(flatmask)
        #ds = ds.get_mapped(FeatureSliceMapper(flatmask))
        ds = ds[:, flatmask]

    # store interesting props in the dataset
    # do not put the whole NiftiImage in the dict as this will most
    # likely be deepcopy'ed at some point and ensuring data integrity
    # of the complex Python-C-Swig hybrid might be a tricky task.
    # Only storing the header dict should achieve the same and is more
    # memory efficient and even simpler
    ds.a['imghdr'] = niftisamples.header
    # If there is a space assigned , store the extent of that space
    if sprefix is not None:
        ds.a[sprefix + '_dim'] = samples.shape[1:]
        # 'voxdim' is (x,y,z) while 'samples' are (t,z,y,x)
        ds.a[sprefix + '_eldim'] = [i for i in reversed(niftisamples.voxdim)]
        # TODO extend with the unit
    if tprefix is not None:
        ds.sa[tprefix + '_indices'] = N.arange(len(ds), dtype='int')
        ds.sa[tprefix + '_coords'] = N.arange(len(ds), dtype='float') \
                                     * niftisamples.header['pixdim'][4]
        # TODO extend with the unit

    return ds



class ERNiftiDataset(Dataset):
    """Dataset with event-defined samples from a NIfTI timeseries image.

    This is a convenience dataset to facilitate the analysis of event-related
    fMRI datasets. Boxcar-shaped samples are automatically extracted from the
    full timeseries using :class:`~mvpa.misc.support.Event` definition lists.
    For each event all volumes covering that particular event in time
    (including partial coverage) are used to form the corresponding sample.

    The class supports the conversion of events defined in 'realtime' into the
    descrete temporal space defined by the NIfTI image. Moreover, potentially
    varying offsets between true event onset and timepoint of the first selected
    volume can be stored as an additional feature in the dataset.

    Additionally, the dataset supports masking. This is done similar to the
    masking capabilities of :class:`~mvpa.datasets.nifti.NiftiDataset`. However,
    the mask can either be of the same shape as a single NIfTI volume, or
    can be of the same shape as the generated boxcar samples, i.e.
    a samples consisting of three volumes with 24 slices and 64x64 inplane
    resolution needs a mask with shape (3, 24, 64, 64). In the former case the
    mask volume is automatically expanded to be identical in a volumes of the
    boxcar.
    """
    def __init__(self, samples=None, events=None, mask=None, evconv=False,
                 storeoffset=False, tr=None, enforce_dim=4, **kwargs):
        """
        :Paramaters:
          mask: str | NiftiImage | ndarray
            Filename of a NIfTI image or a `NiftiImage` instance or an ndarray
            of appropriate shape.
          evconv: bool
            Convert event definitions using `onset` and `duration` in some
            temporal unit into #sample notation.
          storeoffset: Bool
            Whether to store temproal offset information when converting
            Events into descrete time. Only considered when evconv == True.
          tr: float
            Temporal distance of two adjacent NIfTI volumes. This can be used
            to override the corresponding value in the NIfTI header.
          enforce_dim : int or None
            If not None, it is the dimensionality of the data to be enforced,
            commonly 4D for the data, and 3D for the mask in case of fMRI.
        """
        # check if we are in copy constructor mode
        if events is None:
            EventDataset.__init__(self, samples=samples, events=events,
                                  mask=mask, **kwargs)
            return

        nifti = getNiftiFromAnySource(samples, ensure=True,
                                      enforce_dim=enforce_dim)
        # no copying
        samples = nifti.data

        # do not put the whole NiftiImage in the dict as this will most
        # likely be deepcopy'ed at some point and ensuring data integrity
        # of the complex Python-C-Swig hybrid might be a tricky task.
        # Only storing the header dict should achieve the same and is more
        # memory efficient and even simpler
        dsattr = {'imghdr': nifti.header}

        # determine TR, take from NIfTI header by default
        dt = nifti.rtime
        # override if necessary
        if not tr is None:
            dt = tr

        # NiftiDataset uses a DescreteMetric with cartesian
        # distance and element size from the NIfTI header
        # 'voxdim' is (x,y,z) while 'samples' are (t,z,y,x)
        elementsize = [dt] + [i for i in reversed(nifti.voxdim)]
        # XXX metric might be inappropriate if boxcar has length 1
        # might move metric setup after baseclass init and check what has
        # really happened
        metric = DescreteMetric(elementsize=elementsize,
                                distance_function=cartesianDistance)

        # convert EVs if necessary -- not altering original
        if evconv:
            if dt == 0:
                raise ValueError, "'dt' cannot be zero when converting Events"

            events = [ev.asDescreteTime(dt, storeoffset) for ev in events]
        else:
            # do not touch the original
            events = deepcopy(events)

            # forcefully convert onset and duration into integers, as expected
            # by the baseclass
            for ev in events:
                oldonset = ev['onset']
                oldduration = ev['duration']
                ev['onset'] = int(ev['onset'])
                ev['duration'] = int(ev['duration'])
                if not oldonset == ev['onset'] \
                   or not oldduration == ev['duration']:
                    warning("Loosing information during automatic integer "
                            "conversion of EVs. Consider an explicit conversion"
                            " by setting `evconv` in ERNiftiDataset().")

        # pull mask array from NIfTI (if present)
        if mask is None:
            pass
        elif isinstance(mask, N.ndarray):
            # plain array can be passed on to base class
            pass
        else:
            mask_nim = getNiftiFromAnySource(mask)
            if not mask_nim is None:
                mask = getNiftiData(mask_nim)
            else:
                raise ValueError, "Cannot load mask from '%s'" % mask

        # finally init baseclass
        EventDataset.__init__(self, samples=samples, events=events,
                              mask=mask, dametric=metric, dsattr=dsattr,
                              **kwargs)


    def map2Nifti(self, data=None):
        """Maps a data vector into the dataspace and wraps it with a
        NiftiImage. The header data of this object is used to initialize
        the new NiftiImage.

        .. note::
          Only the features corresponding to voxels are mapped back -- not
          any additional features passed via the Event definitions.

        :Parameters:
          data : ndarray or Dataset
            The data to be wrapped into NiftiImage. If None (default), it
            would wrap samples of the current dataset. If it is a Dataset
            instance -- takes its samples for mapping
        """
        if data is None:
            data = self.samples
        elif isinstance(data, Dataset):
            # ease users life
            data = data.samples

        mr = self.mapper.reverse(data)

        # trying to determine which part should go into NiftiImage
        if isinstance(self.mapper, CombinedMapper):
            # we have additional feature in the dataset -- ignore them
            mr = mr[0]
        else:
            pass

        return NiftiImage(mr, self.imghdr)


    imghdr = property(fget=lambda self: self._dsattr['imghdr'],
                        doc='Access to the NIfTI header dictionary.')<|MERGE_RESOLUTION|>--- conflicted
+++ resolved
@@ -177,11 +177,7 @@
 
 
 def fmri_dataset(samples, labels=None, chunks=None, mask=None,
-<<<<<<< HEAD
-                 sprefix='voxels', tprefix='time'):
-=======
                  sprefix='voxel', tprefix='time'):
->>>>>>> dcb8d654
     # load the samples
     niftisamples = getNiftiFromAnySource(samples, ensure=True, enforce_dim=4)
     samples = niftisamples.data
