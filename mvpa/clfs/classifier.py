--- conflicted
+++ resolved
@@ -36,13 +36,9 @@
 if __debug__:
     from mvpa.misc import debug
 
-<<<<<<< HEAD
+
+
 class Classifier(Statefull):
-=======
-
-
-class Classifier(State):
->>>>>>> 8cc23816
     """Abstract classifier class to be inherited by all classifiers
 
     Required behavior:
@@ -92,7 +88,8 @@
     # also be a dict or we should use mvpa.misc.param.Parameter'...
 
     trained_confusion = StateVariable(enabled=True,
-        doc="Result of learning: `ConfusionMatrix` (and corresponding learning error")
+        doc="Result of learning: `ConfusionMatrix` " \
+            "(and corresponding learning error)")
     predictions = StateVariable(enabled=True,
         doc="Reported predicted values")
     values = StateVariable(enabled=False,
@@ -110,16 +107,6 @@
         self.__trainednfeatures = None
         """Stores number of features for which classifier was trained.
         If None -- it wasn't trained at all"""
-<<<<<<< HEAD
-=======
-        self._registerState('trained_confusion', enabled=True,
-            doc="Result of learning: `ConfusionMatrix` " \
-                "(and corresponding learning error)")
-        self._registerState('predictions', enabled=True,
-            doc="Reported predicted values")
-        self._registerState('values', enabled=False,
-            doc="Internal values seen by the classifier")
->>>>>>> 8cc23816
 
 
     def __str__(self):
@@ -419,15 +406,6 @@
         """
         Combiner.__init__(self)
 
-<<<<<<< HEAD
-=======
-        self._registerState("predictions", enabled=True,
-                            doc="Voted predictions")
-        self._registerState("all_label_counts", enabled=False,
-                            doc="Counts across classifiers for each " \
-                                "label/sample")
-
->>>>>>> 8cc23816
 
     def __call__(self, clfs, data):
         """
@@ -642,14 +620,9 @@
         binary_predictions = ProxyClassifier._predict(self, data)
         self.values = binary_predictions
         predictions = map(lambda x: {-1: self.__predictneg,
-<<<<<<< HEAD
-                                     +1: self.__predictpos}[x], binary_predictions)
+                                     +1: self.__predictpos}[x],
+                          binary_predictions)
         self.predictions = predictions
-=======
-                                     +1: self.__predictpos}[x], \
-                                         binary_predictions)
-        self['predictions'] = predictions
->>>>>>> 8cc23816
         return predictions
 
 
@@ -730,8 +703,8 @@
     """
 
     trained_confusions = StateVariable(enabled=True,
-        doc="Resultant confusion matrices whenever classifier trained on each " +
-            "was tested on 2nd part of the split")
+        doc="Resultant confusion matrices whenever classifier trained " +
+            "on each was tested on 2nd part of the split")
 
     def __init__(self, clf, splitter=NFoldSplitter(cvtype=1), **kwargs):
         """Initialize the instance
@@ -748,13 +721,6 @@
         """Store sample instance of basic classifier"""
         self.__splitter = splitter
 
-<<<<<<< HEAD
-=======
-        self._registerState("trained_confusions", enabled=True,
-            doc="Resultant confusion matrices whenever classifier trained " \
-                "on each was tested on 2nd part of the split")
-
->>>>>>> 8cc23816
 
     def _train(self, data):
         """
