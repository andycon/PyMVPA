# emacs: -*- mode: python; py-indent-offset: 4; indent-tabs-mode: nil -*-
# vi: set ft=python sts=4 ts=4 sw=4 et:
### ### ### ### ### ### ### ### ### ### ### ### ### ### ### ### ### ### ### ##
#
#   See COPYING file distributed along with the PyMVPA package for the
#   copyright and license terms.
#
### ### ### ### ### ### ### ### ### ### ### ### ### ### ### ### ### ### ### ##
"""Utility class to compute the transfer error of classifiers."""

__docformat__ = 'restructuredtext'

import mvpa.support.copy as copy

import numpy as N

from sets import Set
from StringIO import StringIO
from math import log10, ceil

from mvpa.base import externals

from mvpa.misc.errorfx import meanPowerFx, rootMeanPowerFx, RMSErrorFx, \
     CorrErrorFx, CorrErrorPFx, RelativeRMSErrorFx, MeanMismatchErrorFx, \
     AUCErrorFx
from mvpa.base import warning
from mvpa.misc.state import StateVariable, ClassWithCollections
from mvpa.base.dochelpers import enhancedDocString, table2string
from mvpa.clfs.stats import autoNullDist

if __debug__:
    from mvpa.base import debug

if externals.exists('scipy'):
    from scipy.stats.stats import nanmean
else:
    from mvpa.clfs.stats import nanmean

def _p2(x, prec=2):
    """Helper to print depending on the type nicely. For some
    reason %.2g for 100 prints exponential form which is ugly
    """
    if isinstance(x, int):
        return "%d" % x
    elif isinstance(x, float):
        s = ("%%.%df" % prec % x).rstrip('0').rstrip('.').lstrip()
        if s == '':
            s = '0'
        return s
    else:
        return "%s" % x



class SummaryStatistics(object):
    """Basic class to collect targets/predictions and report summary statistics

    It takes care about collecting the sets, which are just tuples
    (targets, predictions, values). While 'computing' the matrix, all
    sets are considered together.  Children of the class are
    responsible for computation and display.
    """

    _STATS_DESCRIPTION = (
        ('# of sets',
         'number of target/prediction sets which were provided',
         None), )


    def __init__(self, targets=None, predictions=None, values=None, sets=None):
        """Initialize SummaryStatistics

        targets or predictions cannot be provided alone (ie targets
        without predictions)

        :Parameters:
         targets
           Optional set of targets
         predictions
           Optional set of predictions
         values
           Optional set of values (which served for prediction)
         sets
           Optional list of sets
        """
        self._computed = False
        """Flag either it was computed for a given set of data"""

        self.__sets = (sets, [])[int(sets is None)]
        """Datasets (target, prediction) to compute confusion matrix on"""

        self._stats = {}
        """Dictionary to keep statistics. Initialized here to please pylint"""

        if not targets is None or not predictions is None:
            if not targets is None and not predictions is None:
                self.add(targets=targets, predictions=predictions,
                         values=values)
            else:
                raise ValueError, \
                      "Please provide none or both targets and predictions"


    def add(self, targets, predictions, values=None):
        """Add new results to the set of known results"""
        if len(targets) != len(predictions):
            raise ValueError, \
                  "Targets[%d] and predictions[%d]" % (len(targets),
                                                       len(predictions)) + \
                  " have different number of samples"

        if values is not None and len(targets) != len(values):
            raise ValueError, \
                  "Targets[%d] and values[%d]" % (len(targets),
                                                  len(values)) + \
                  " have different number of samples"

        # enforce labels in predictions to be of the same datatype as in
        # targets, since otherwise we are getting doubles for unknown at a
        # given moment labels
        nonetype = type(None)
        for i in xrange(len(targets)):
            t1, t2 = type(targets[i]), type(predictions[i])
            # if there were no prediction made - leave None, otherwise
            # convert to appropriate type
            if t1 != t2 and t2 != nonetype:
                #warning("Obtained target %s and prediction %s are of " %
                #       (t1, t2) + "different datatypes.")
                if isinstance(predictions, tuple):
                    predictions = list(predictions)
                predictions[i] = t1(predictions[i])

        if values is not None:
            # assure that we have a copy, or otherwise further in-place
            # modifications might screw things up (some classifiers share
            # values and spit out results)
            values = copy.deepcopy(values)

        self.__sets.append( (targets, predictions, values) )
        self._computed = False


    def asstring(self, short=False, header=True, summary=True,
                 description=False):
        """'Pretty print' the matrix

        :Parameters:
          short : bool
            if True, ignores the rest of the parameters and provides consise
            1 line summary
          header : bool
            print header of the table
          summary : bool
            print summary (accuracy)
          description : bool
            print verbose description of presented statistics
        """
        raise NotImplementedError


    def __str__(self):
        """String summary over the `SummaryStatistics`

        It would print description of the summary statistics if 'CM'
        debug target is active
        """
        if __debug__:
            description = ('CM' in debug.active)
        else:
            description = False
        return self.asstring(short=False, header=True, summary=True,
                             description=description)


    def __iadd__(self, other):
        """Add the sets from `other` s `SummaryStatistics` to current one
        """
        #print "adding ", other, " to ", self
        # need to do shallow copy, or otherwise smth like "cm += cm"
        # would loop forever and exhaust memory eventually
        othersets = copy.copy(other.__sets)
        for set in othersets:
            self.add(*set)#[0], set[1])
        return self


    def __add__(self, other):
        """Add two `SummaryStatistics`s
        """
        result = copy.copy(self)
        result += other
        return result


    def compute(self):
        """Actually compute the confusion matrix based on all the sets"""
        if self._computed:
            return

        self._compute()
        self._computed = True


    def _compute(self):
        """Compute basic statistics
        """
        self._stats = {'# of sets' : len(self.sets)}


    @property
    def summaries(self):
        """Return a list of separate summaries per each stored set"""
        return [ self.__class__(sets=[x]) for x in self.sets ]


    @property
    def error(self):
        raise NotImplementedError


    @property
    def stats(self):
        self.compute()
        return self._stats


    def reset(self):
        """Cleans summary -- all data/sets are wiped out
        """
        self.__sets = []
        self._computed = False


    sets = property(lambda self:self.__sets)


class ROCCurve(object):
    """Generic class for ROC curve computation and plotting
    """

    def __init__(self, labels, sets=None):
        """
        :Parameters:
          labels : list
            labels which were used (in order of values if multiclass,
            or 1 per class for binary problems (e.g. in SMLR))
          sets : list of tuples
            list of sets for the analysis
        """
        self._labels = labels
        self._sets = sets
        self.__computed = False


    def _compute(self):
        """Lazy computation if needed
        """
        if self.__computed:
            return
        # local bindings
        labels = self._labels
        Nlabels = len(labels)
        sets = self._sets

        # take sets which have values in the shape we can handle
        def _checkValues(set_):
            """Check if values are 'acceptable'"""
            if len(set_)<3: return False
            x = set_[2]
            # TODO: OPT: need optimization
            if (x is None) or len(x) == 0: return False          # undefined
            for v in x:
                try:
                    if Nlabels <= 2 and N.isscalar(v):
                        continue
                    if (isinstance(v, dict) or # not dict for pairs
                        ((Nlabels>=2) and len(v)!=Nlabels) # 1 per each label for multiclass
                        ): return False
                except Exception, e:
                    # Something else which is not supported, like
                    # in shogun interface we don't yet extract values per each label or
                    # in pairs in the case of built-in multiclass
                    if __debug__:
                        debug('ROC', "Exception %s while checking "
                              "either %s are valid labels" % (str(e), x))
                    return False
            return True

        sets_wv = filter(_checkValues, sets)
        # check if all had values, if not -- complain
        Nsets_wv = len(sets_wv)
        if Nsets_wv > 0 and len(sets) != Nsets_wv:
            warning("Only %d sets have values assigned from %d sets. "
                    "ROC estimates might be incorrect." %
                    (Nsets_wv, len(sets)))
        # bring all values to the same 'shape':
        #  1 value per each label. In binary classifier, if only a single
        #  value is provided, add '0' for 0th label 'value'... it should
        #  work taking drunk Yarik logic ;-)
        # yoh: apparently it caused problems whenever we had just a single
        #      unique label in the sets. Introduced handling for
        #      NLabels == 1
        for iset,s in enumerate(sets_wv):
            # we will do inplace modification, thus go by index
            values = s[2]
            # we would need it to be a list to reassign element with a list
            if isinstance(values, N.ndarray) and len(values.shape)==1:
                # XXX ??? so we are going away from inplace modifications?
                values = list(values)
            rangev = None
            for i in xrange(len(values)):
                v = values[i]
                if N.isscalar(v):
                    if Nlabels == 1:
                        # ensure the right dimensionality
                        values[i] = N.array(v, ndmin=2)
                    elif Nlabels == 2:
                        def last_el(x):
                            """Helper function. Returns x if x is scalar, and
                            last element if x is not (ie list/tuple)"""
                            if N.isscalar(x): return x
                            else:             return x[-1]
                        if rangev is None:
                            # we need to figure out min/max values
                            # to invert for the 0th label
                            values_ = [last_el(x) for x in values]
                            rangev = N.min(values_) + N.max(values_)
                        values[i] = [rangev - v, v]
                    else:
                        raise ValueError, \
                              "Cannot have a single 'value' for multiclass" \
                              " classification. Got %s" % (v)
                elif len(v) != Nlabels:
                    raise ValueError, \
                          "Got %d values whenever there is %d labels" % \
                          (len(v), Nlabels)
            # reassign possibly adjusted values
            sets_wv[iset] = (s[0], s[1], N.asarray(values))


        # we need to estimate ROC per each label
        # XXX order of labels might not correspond to the one among 'values'
        #     which were used to make a decision... check
        ROCs, aucs = [], []             # 1 per label
        for i,label in enumerate(labels):
            aucs_pl = []
            ROCs_pl = []
            for s in sets_wv:
                targets_pl = (N.asanyarray(s[0]) == label).astype(int)
                # XXX we might unify naming between AUC/ROC
                ROC = AUCErrorFx()
                aucs_pl += [ROC([N.asanyarray(x)[i] for x in s[2]], targets_pl)]
                ROCs_pl.append(ROC)
            if len(aucs_pl)>0:
                ROCs += [ROCs_pl]
                aucs += [nanmean(aucs_pl)]
                #aucs += [N.mean(aucs_pl)]

        # store results within the object
        self._ROCs =  ROCs
        self._aucs = aucs
        self.__computed = True


    @property
    def aucs(self):
        """Compute and return set of AUC values 1 per label
        """
        self._compute()
        return self._aucs


    @property
    def ROCs(self):
        self._compute()
        return self._ROCs


    def plot(self, label_index=0):
        """

        TODO: make it friendly to labels given by values?
              should we also treat labels_map?
        """
        externals.exists("pylab", raiseException=True)
        import pylab as P

        self._compute()

        labels = self._labels
        # select only ROCs for the given label
        ROCs = self.ROCs[label_index]

        fig = P.gcf()
        ax = P.gca()

        P.plot([0, 1], [0, 1], 'k:')

        for ROC in ROCs:
            P.plot(ROC.fp, ROC.tp, linewidth=1)

        P.axis((0.0, 1.0, 0.0, 1.0))
        P.axis('scaled')
        P.title('Label %s. Mean AUC=%.2f' % (label_index, self.aucs[label_index]))

        P.xlabel('False positive rate')
        P.ylabel('True positive rate')


class ConfusionMatrix(SummaryStatistics):
    """Class to contain information and display confusion matrix.

    Implementation of the `SummaryStatistics` in the case of
    classification problem. Actual computation of confusion matrix is
    delayed until all data is acquired (to figure out complete set of
    labels). If testing data doesn't have a complete set of labels,
    but you like to include all labels, provide them as a parameter to
    the constructor.

    Confusion matrix provides a set of performance statistics (use
    asstring(description=True) for the description of abbreviations),
    as well ROC curve (http://en.wikipedia.org/wiki/ROC_curve)
    plotting and analysis (AUC) in the limited set of problems:
    binary, multiclass 1-vs-all.
    """

    _STATS_DESCRIPTION = (
        ('TP', 'true positive (AKA hit)', None),
        ('TN', 'true negative (AKA correct rejection)', None),
        ('FP', 'false positive (AKA false alarm, Type I error)', None),
        ('FN', 'false negative (AKA miss, Type II error)', None),
        ('TPR', 'true positive rate (AKA hit rate, recall, sensitivity)',
                'TPR = TP / P = TP / (TP + FN)'),
        ('FPR', 'false positive rate (AKA false alarm rate, fall-out)',
                'FPR = FP / N = FP / (FP + TN)'),
        ('ACC', 'accuracy', 'ACC = (TP + TN) / (P + N)'),
        ('SPC', 'specificity', 'SPC = TN / (FP + TN) = 1 - FPR'),
        ('PPV', 'positive predictive value (AKA precision)',
                'PPV = TP / (TP + FP)'),
        ('NPV', 'negative predictive value', 'NPV = TN / (TN + FN)'),
        ('FDR', 'false discovery rate', 'FDR = FP / (FP + TP)'),
        ('MCC', "Matthews Correlation Coefficient",
                "MCC = (TP*TN - FP*FN)/sqrt(P N P' N')"),
        ('AUC', "Area under (AUC) curve", None),
        ) + SummaryStatistics._STATS_DESCRIPTION


    def __init__(self, labels=None, labels_map=None, **kwargs):
        """Initialize ConfusionMatrix with optional list of `labels`

        :Parameters:
         labels : list
           Optional set of labels to include in the matrix
         labels_map : None or dict
           Dictionary from original dataset to show mapping into
           numerical labels
         targets
           Optional set of targets
         predictions
           Optional set of predictions
           """

        SummaryStatistics.__init__(self, **kwargs)

        if labels == None:
            labels = []
        self.__labels = labels
        """List of known labels"""
        self.__labels_map = labels_map
        """Mapping from original into given labels"""
        self.__matrix = None
        """Resultant confusion matrix"""


    # XXX might want to remove since summaries does the same, just without
    #     supplying labels
    @property
    def matrices(self):
        """Return a list of separate confusion matrix per each stored set"""
        return [ self.__class__(labels=self.labels,
                                labels_map=self.labels_map,
                                sets=[x]) for x in self.sets]


    def _compute(self):
        """Actually compute the confusion matrix based on all the sets"""

        super(ConfusionMatrix, self)._compute()

        if __debug__:
            if not self.__matrix is None:
                debug("LAZY",
                      "Have to recompute %s#%s" \
                        % (self.__class__.__name__, id(self)))


        # TODO: BinaryClassifier might spit out a list of predictions for each
        # value need to handle it... for now just keep original labels
        try:
            # figure out what labels we have
            labels = \
                list(reduce(lambda x, y: x.union(Set(y[0]).union(Set(y[1]))),
                            self.sets,
                            Set(self.__labels)))
        except:
            labels = self.__labels

        # Check labels_map if it was provided if it covers all the labels
        labels_map = self.__labels_map
        if labels_map is not None:
            labels_set = Set(labels)
            map_labels_set = Set(labels_map.values())

            if not map_labels_set.issuperset(labels_set):
                warning("Provided labels_map %s is not coherent with labels "
                        "provided to ConfusionMatrix. No reverse mapping "
                        "will be provided" % labels_map)
                labels_map = None

        # Create reverse map
        labels_map_rev = None
        if labels_map is not None:
            labels_map_rev = {}
            for k,v in labels_map.iteritems():
                v_mapping = labels_map_rev.get(v, [])
                v_mapping.append(k)
                labels_map_rev[v] = v_mapping
        self.__labels_map_rev = labels_map_rev

        labels.sort()
        self.__labels = labels          # store the recomputed labels

        Nlabels, Nsets = len(labels), len(self.sets)

        if __debug__:
            debug("CM", "Got labels %s" % labels)

        # Create a matrix for all votes
        mat_all = N.zeros( (Nsets, Nlabels, Nlabels), dtype=int )

        # create total number of samples of each label counts
        # just for convinience I guess since it can always be
        # computed from mat_all
        counts_all = N.zeros( (Nsets, Nlabels) )

        # reverse mapping from label into index in the list of labels
        rev_map = dict([ (x[1], x[0]) for x in enumerate(labels)])
        for iset, set_ in enumerate(self.sets):
            for t,p in zip(*set_[:2]):
                mat_all[iset, rev_map[p], rev_map[t]] += 1


        # for now simply compute a sum of votes across different sets
        # we might do something more sophisticated later on, and this setup
        # should easily allow it
        self.__matrix = N.sum(mat_all, axis=0)
        self.__Nsamples = N.sum(self.__matrix, axis=0)
        self.__Ncorrect = sum(N.diag(self.__matrix))

        TP = N.diag(self.__matrix)
        offdiag = self.__matrix - N.diag(TP)
        stats = {
            '# of labels' : Nlabels,
            'TP' : TP,
            'FP' : N.sum(offdiag, axis=1),
            'FN' : N.sum(offdiag, axis=0)}

        stats['CORR']  = N.sum(TP)
        stats['TN']  = stats['CORR'] - stats['TP']
        stats['P']  = stats['TP'] + stats['FN']
        stats['N']  = N.sum(stats['P']) - stats['P']
        stats["P'"] = stats['TP'] + stats['FP']
        stats["N'"] = stats['TN'] + stats['FN']
        stats['TPR'] = stats['TP'] / (1.0*stats['P'])
        # reset nans in TPRs to 0s whenever there is no entries
        # for those labels among the targets
        stats['TPR'][stats['P'] == 0] = 0
        stats['PPV'] = stats['TP'] / (1.0*stats["P'"])
        stats['NPV'] = stats['TN'] / (1.0*stats["N'"])
        stats['FDR'] = stats['FP'] / (1.0*stats["P'"])
        stats['SPC'] = (stats['TN']) / (1.0*stats['FP'] + stats['TN'])

        MCC_denom = N.sqrt(1.0*stats['P']*stats['N']*stats["P'"]*stats["N'"])
        nz = MCC_denom!=0.0
        stats['MCC'] = N.zeros(stats['TP'].shape)
        stats['MCC'][nz] = \
                 (stats['TP'] * stats['TN'] - stats['FP'] * stats['FN'])[nz] \
                  / MCC_denom[nz]

        stats['ACC'] = N.sum(TP)/(1.0*N.sum(stats['P']))
        stats['ACC%'] = stats['ACC'] * 100.0

        #
        # ROC computation if available
        ROC = ROCCurve(labels=labels, sets=self.sets)
        aucs = ROC.aucs
        if len(aucs)>0:
            stats['AUC'] = aucs
            if len(aucs) != Nlabels:
                raise RuntimeError, \
                      "We must got a AUC per label. Got %d instead of %d" % \
                      (len(aucs), Nlabels)
            self.ROC = ROC
        else:
            # we don't want to provide ROC if it is bogus
            stats['AUC'] = [N.nan] * Nlabels
            self.ROC = None


        # compute mean stats
        for k,v in stats.items():
            stats['mean(%s)' % k] = N.mean(v)

        self._stats.update(stats)


    def asstring(self, short=False, header=True, summary=True,
                 description=False):
        """'Pretty print' the matrix

        :Parameters:
          short : bool
            if True, ignores the rest of the parameters and provides consise
            1 line summary
          header : bool
            print header of the table
          summary : bool
            print summary (accuracy)
          description : bool
            print verbose description of presented statistics
        """
        if len(self.sets) == 0:
            return "Empty"

        self.compute()

        # some shortcuts
        labels = self.__labels
        labels_map_rev = self.__labels_map_rev
        matrix = self.__matrix

        labels_rev = []
        if labels_map_rev is not None:
            labels_rev = [','.join([str(x) for x in labels_map_rev[l]])
                                   for l in labels]

        out = StringIO()
        # numbers of different entries
        Nlabels = len(labels)
        Nsamples = self.__Nsamples.astype(int)

        stats = self._stats
        if short:
            return "%(# of sets)d sets %(# of labels)d labels " \
                   " ACC:%(ACC).2f" \
                   % stats

        Ndigitsmax = int(ceil(log10(max(Nsamples))))
        Nlabelsmax = max( [len(str(x)) for x in labels] )

        # length of a single label/value
        L = max(Ndigitsmax+2, Nlabelsmax) #, len("100.00%"))
        res = ""

        stats_perpredict = ["P'", "N'", 'FP', 'FN', 'PPV', 'NPV', 'TPR',
                            'SPC', 'FDR', 'MCC']
        # print AUC only if ROC was computed
        if self.ROC is not None: stats_perpredict += [ 'AUC' ]
        stats_pertarget = ['P', 'N', 'TP', 'TN']
        stats_summary = ['ACC', 'ACC%', '# of sets']


        #prefixlen = Nlabelsmax + 2 + Ndigitsmax + 1
        prefixlen = Nlabelsmax + 1
        pref = ' '*(prefixlen) # empty prefix

        if matrix.shape != (Nlabels, Nlabels):
            raise ValueError, \
                  "Number of labels %d doesn't correspond the size" + \
                  " of a confusion matrix %s" % (Nlabels, matrix.shape)

        # list of lists of what is printed
        printed = []
        underscores = [" %s" % ("-" * L)] * Nlabels
        if header:
            # labels
            printed.append(['@l----------.        '] + labels_rev)
            printed.append(['@lpredictions\\targets'] + labels)
            # underscores
            printed.append(['@l            `------'] \
                           + underscores + stats_perpredict)

        # matrix itself
        for i, line in enumerate(matrix):
            l = labels[i]
            if labels_rev != []:
                l = '@r%10s / %s' % (labels_rev[i], l)
            printed.append(
                [l] +
                [ str(x) for x in line ] +
                [ _p2(stats[x][i]) for x in stats_perpredict])

        if summary:
            ## Various alternative schemes ;-)
            # printed.append([''] + underscores)
            # printed.append(['@lPer target \ Means:'] + underscores + \
            #               [_p2(x) for x in mean_stats])
            # printed.append(['Means:'] + [''] * len(labels)
            #                + [_p2(x) for x in mean_stats])
            printed.append(['@lPer target:'] + underscores)
            for stat in stats_pertarget:
                printed.append([stat] + [
                    _p2(stats[stat][i]) for i in xrange(Nlabels)])

            # compute mean stats
            # XXX refactor to expose them in stats as well, as
            #     mean(FCC)
            mean_stats = N.mean(N.array([stats[k] for k in stats_perpredict]),
                                axis=1)
            printed.append(['@lSummary \ Means:'] + underscores
                           + [_p2(stats['mean(%s)' % x])
                              for x in stats_perpredict])

            for stat in stats_summary:
                printed.append([stat] + [_p2(stats[stat])])

        table2string(printed, out)

        if description:
            out.write("\nStatistics computed in 1-vs-rest fashion per each " \
                      "target.\n")
            out.write("Abbreviations (for details see " \
                      "http://en.wikipedia.org/wiki/ROC_curve):\n")
            for d, val, eq in self._STATS_DESCRIPTION:
                out.write(" %-3s: %s\n" % (d, val))
                if eq is not None:
                    out.write("      " + eq + "\n")

        #out.write("%s" % printed)
        result = out.getvalue()
        out.close()
        return result


    def plot(self, labels=None, numbers=False, origin='upper',
             numbers_alpha=None, xlabels_vertical=True, numbers_kwargs={},
             **kwargs):
        """Provide presentation of confusion matrix in image

        :Parameters:
          labels : list of int or basestring
            Optionally provided labels guarantee the order of
            presentation. Also value of None places empty column/row,
            thus provides visual groupping of labels (Thanks Ingo)
          numbers : bool
            Place values inside of confusion matrix elements
          numbers_alpha : None or float
            Controls textual output of numbers. If None -- all numbers
            are plotted in the same intensity. If some float -- it controls
            alpha level -- higher value would give higher contrast. (good
            value is 2)
          origin : basestring
            Which left corner diagonal should start
          xlabels_vertical : bool
            Either to plot xlabels vertical (benefitial if number of labels
            is large)
          numbers_kwargs : dict
            Additional keyword parameters to be added to numbers (if numbers
            is True)
          **kwargs
            Additional arguments given to imshow (\eg me cmap)

        :Returns:
           (fig, im, cb) -- figure, imshow, colorbar
        """

        externals.exists("pylab", raiseException=True)
        import pylab as P

        self.compute()
        labels_order = labels

        # some shortcuts
        labels = self.__labels
        labels_map = self.__labels_map
        labels_map_rev = self.__labels_map_rev
        matrix = self.__matrix

        # craft original mapping from a label into index in the matrix
        labels_indexes = dict([(x,i) for i,x in enumerate(labels)])

        labels_rev = []
        if labels_map_rev is not None:
            labels_rev = [','.join([str(x) for x in labels_map_rev[l]])
                                   for l in labels]
            labels_map_full = dict(zip(labels_rev, labels))

        if labels_order is not None:
            labels_order_filtered = filter(lambda x:x is not None, labels_order)
            labels_order_filtered_set = Set(labels_order_filtered)
            # Verify if all labels provided in labels
            if Set(labels) == labels_order_filtered_set:
                # We were provided numerical (most probably) set
                labels_plot = labels_order
            elif len(labels_rev) \
                     and Set(labels_rev) == labels_order_filtered_set:
                # not clear if right whenever there were multiple labels
                # mapped into the same
                labels_plot = []
                for l in labels_order:
                    v = None
                    if l is not None: v = labels_map_full[l]
                    labels_plot += [v]
            else:
                raise ValueError, \
                      "Provided labels %s do not match set of known " \
                      "original labels (%s) or mapped labels (%s)" % \
                      (labels_order, labels, labels_rev)
        else:
            labels_plot = labels

        # where we have Nones?
        isempty = N.array([l is None for l in labels_plot])
        non_empty = N.where(N.logical_not(isempty))[0]
        # numbers of different entries
        NlabelsNN = len(non_empty)
        Nlabels = len(labels_plot)

        if matrix.shape != (NlabelsNN, NlabelsNN):
            raise ValueError, \
                  "Number of labels %d doesn't correspond the size" + \
                  " of a confusion matrix %s" % (NlabelsNN, matrix.shape)

        confusionmatrix = N.zeros((Nlabels, Nlabels))
        mask = confusionmatrix.copy()
        ticks = []
        tick_labels = []
        # populate in a silly way
        reordered_indexes = [labels_indexes[i] for i in labels_plot
                             if i is not None]
        for i, l in enumerate(labels_plot):
            if l is not None:
                j = labels_indexes[l]
                confusionmatrix[i, non_empty] = matrix[j, reordered_indexes]
                confusionmatrix[non_empty, i] = matrix[reordered_indexes, j]
                ticks += [i + 0.5]
                if labels_map_rev is not None:
                    tick_labels += ['/'.join(labels_map_rev[l])]
                else:
                    tick_labels += [str(l)]
            else:
                mask[i, :] = mask[:, i] = 1

        confusionmatrix = N.ma.MaskedArray(confusionmatrix, mask=mask)

        # turn off automatic update if interactive
        if P.matplotlib.get_backend() == 'TkAgg':
            P.ioff()

        fig = P.gcf()
        ax = P.gca()
        ax.axis('off')

        # some customization depending on the origin
        xticks_position, yticks, ybottom = {
            'upper': ('top', [Nlabels-x for x in ticks], 0.1),
            'lower': ('bottom', ticks, 0.2)
            }[origin]


        # Plot
        axi = fig.add_axes([0.15, ybottom, 0.7, 0.7])
        im = axi.imshow(confusionmatrix, interpolation="nearest", origin=origin,
                        aspect='equal', extent=(0, Nlabels, 0, Nlabels),
                        **kwargs)

        # plot numbers
        if numbers:
            numbers_kwargs_ = {'fontsize': 10,
                               'horizontalalignment': 'center',
                               'verticalalignment': 'center'}
            maxv = float(N.max(confusionmatrix))
            colors = [im.to_rgba(0), im.to_rgba(maxv)]
            for i,j in zip(*N.logical_not(mask).nonzero()):
                v = confusionmatrix[j, i]
                # scale alpha non-linearly
                if numbers_alpha is None:
                    alpha = 1.0
                else:
                    # scale according to value
                    alpha = 1 - N.array(1 - v / maxv) ** numbers_alpha
                y = {'lower':j, 'upper':Nlabels-j-1}[origin]
                numbers_kwargs_['color'] = colors[int(v<maxv/2)]
                numbers_kwargs_.update(numbers_kwargs)
                P.text(i+0.5, y+0.5, '%d' % v, alpha=alpha, **numbers_kwargs_)

        maxv = N.max(confusionmatrix)
        boundaries = N.linspace(0, maxv, N.min((maxv, 10)), True)

        # Label axes
        P.xlabel("targets")
        P.ylabel("predictions")

        P.setp(axi, xticks=ticks, yticks=yticks,
               xticklabels=tick_labels, yticklabels=tick_labels)

        axi.xaxis.set_ticks_position(xticks_position)
        axi.xaxis.set_label_position(xticks_position)

        if xlabels_vertical:
            P.setp(P.getp(axi, 'xticklabels'), rotation='vertical')

        axcb = fig.add_axes([0.8, ybottom, 0.02, 0.7])
        cb = P.colorbar(im, cax=axcb, format='%d', ticks = boundaries)

        if P.matplotlib.get_backend() == 'TkAgg':
            P.ion()
        P.draw()
        # Store it primarily for testing
        self._plotted_confusionmatrix = confusionmatrix
        return fig, im, cb


    @property
    def error(self):
        self.compute()
        return 1.0-self.__Ncorrect*1.0/sum(self.__Nsamples)


    @property
    def labels(self):
        self.compute()
        return self.__labels


    def getLabels_map(self):
        return self.__labels_map


    def setLabels_map(self, val):
        if val is None or isinstance(val, dict):
            self.__labels_map = val
        else:
            raise ValueError, "Cannot set labels_map to %s" % val
        # reset it just in case
        self.__labels_map_rev = None
        self._computed = False


    @property
    def matrix(self):
        self.compute()
        return self.__matrix


    @property
    def percentCorrect(self):
        self.compute()
        return 100.0*self.__Ncorrect/sum(self.__Nsamples)

    labels_map = property(fget=getLabels_map, fset=setLabels_map)


class RegressionStatistics(SummaryStatistics):
    """Class to contain information and display on regression results.

    """

    _STATS_DESCRIPTION = (
        ('CCe', 'Error based on correlation coefficient',
         '1 - corr_coef'),
        ('CCp', 'Correlation coefficient (p-value)', None),
        ('RMSE', 'Root mean squared error', None),
        ('STD', 'Standard deviation', None),
        ('RMP', 'Root mean power (compare to RMSE of results)',
         'sqrt(mean( data**2 ))'),
        ) + SummaryStatistics._STATS_DESCRIPTION


    def __init__(self, **kwargs):
        """Initialize RegressionStatistics

        :Parameters:
         targets
           Optional set of targets
         predictions
           Optional set of predictions
           """

        SummaryStatistics.__init__(self, **kwargs)


    def _compute(self):
        """Actually compute the confusion matrix based on all the sets"""

        super(RegressionStatistics, self)._compute()
        sets = self.sets
        Nsets = len(sets)

        stats = {}

        funcs = {
            'RMP_t': lambda p,t:rootMeanPowerFx(t),
            'STD_t': lambda p,t:N.std(t),
            'RMP_p': lambda p,t:rootMeanPowerFx(p),
            'STD_p': lambda p,t:N.std(p),
            'CCe': CorrErrorFx(),
            'CCp': CorrErrorPFx(),
            'RMSE': RMSErrorFx(),
            'RMSE/RMP_t': RelativeRMSErrorFx()
            }

        for funcname, func in funcs.iteritems():
            funcname_all = funcname + '_all'
            stats[funcname_all] = []
            for i, (targets, predictions, values) in enumerate(sets):
                stats[funcname_all] += [func(predictions, targets)]
            stats[funcname_all] = N.array(stats[funcname_all])
            stats[funcname] = N.mean(stats[funcname_all])
            stats[funcname+'_std'] = N.std(stats[funcname_all])
            stats[funcname+'_max'] = N.max(stats[funcname_all])
            stats[funcname+'_min'] = N.min(stats[funcname_all])

        # create ``summary`` statistics, since some per-set statistics
        # might be uncomputable if a set contains just a single number
        # (like in the case of correlation coefficient)
        targets, predictions = [], []
        for i, (targets_, predictions_, values_) in enumerate(sets):
            targets += list(targets_)
            predictions += list(predictions_)

        for funcname, func in funcs.iteritems():
            funcname_all = 'Summary ' + funcname
            stats[funcname_all] = func(predictions, targets)

        self._stats.update(stats)


    def plot(self,
             plot=True, plot_stats=True,
             splot=True
             #labels=None, numbers=False, origin='upper',
             #numbers_alpha=None, xlabels_vertical=True,
             #numbers_kwargs={},
             #**kwargs
             ):
        """Provide presentation of regression performance in image

        :Parameters:
          plot : bool
            Plot regular plot of values (targets/predictions)
          plot_stats : bool
            Print basic statistics in the title
          splot : bool
            Plot scatter plot

        :Returns:
           (fig, im, cb) -- figure, imshow, colorbar
        """
        externals.exists("pylab", raiseException=True)
        import pylab as P

        self.compute()
        # total number of plots
        nplots = plot + splot

        # turn off automatic update if interactive
        if P.matplotlib.get_backend() == 'TkAgg':
            P.ioff()

        fig = P.gcf()
        P.clf()
        sps = []                        # subplots

        nplot = 0
        if plot:
            nplot += 1
            sps.append(P.subplot(nplots, 1, nplot))
            xstart = 0
            lines = []
            for s in self.sets:
                nsamples = len(s[0])
                xend = xstart+nsamples
                xs = xrange(xstart, xend)
                lines += [P.plot(xs, s[0], 'b')]
                lines += [P.plot(xs, s[1], 'r')]
                # vertical line
                P.plot([xend, xend], [N.min(s[0]), N.max(s[0])], 'k--')
                xstart = xend
            if len(lines)>1:
                P.legend(lines[:2], ('Target', 'Prediction'))
            if plot_stats:
                P.title(self.asstring(short='very'))

        if splot:
            nplot += 1
            sps.append(P.subplot(nplots, 1, nplot))
            for s in self.sets:
                P.plot(s[0], s[1], 'o',
                       markeredgewidth=0.2,
                       markersize=2)
            P.gca().set_aspect('equal')

        if P.matplotlib.get_backend() == 'TkAgg':
            P.ion()
        P.draw()

        return fig, sps

    def asstring(self, short=False, header=True,  summary=True,
                 description=False):
        """'Pretty print' the statistics"""

        if len(self.sets) == 0:
            return "Empty"

        self.compute()

        stats = self.stats

        if short:
            if short == 'very':
                # " RMSE/RMP_t:%(RMSE/RMP_t).2f" \
                return "%(# of sets)d sets CCe=%(CCe).2f p=%(CCp).2g" \
                       " RMSE:%(RMSE).2f" \
                       " Summary (stacked data): " \
                       "CCe=%(Summary CCe).2f p=%(Summary CCp).2g" \
                       % stats
            else:
                return "%(# of sets)d sets CCe=%(CCe).2f+-%(CCe_std).3f" \
                       " RMSE=%(RMSE).2f+-%(RMSE_std).3f" \
                       " RMSE/RMP_t=%(RMSE/RMP_t).2f+-%(RMSE/RMP_t_std).3f" \
                       % stats

        stats_data = ['RMP_t', 'STD_t', 'RMP_p', 'STD_p']
        # CCp needs tune up of format so excluded
        stats_ = ['CCe', 'RMSE', 'RMSE/RMP_t']
        stats_summary = ['# of sets']

        out = StringIO()

        printed = []
        if header:
            # labels
            printed.append(['Statistics', 'Mean', 'Std', 'Min', 'Max'])
            # underscores
            printed.append(['----------', '-----', '-----', '-----', '-----'])

        def print_stats(printed, stats_):
            # Statistics itself
            for stat in stats_:
                s = [stat]
                for suffix in ['', '_std', '_min', '_max']:
                    s += [ _p2(stats[stat+suffix], 3) ]
                printed.append(s)

        printed.append(["Data:     "])
        print_stats(printed, stats_data)
        printed.append(["Results:  "])
        print_stats(printed, stats_)
        printed.append(["Summary:  "])
        printed.append(["CCe", _p2(stats['Summary CCe']), "", "p=", '%g' % stats['Summary CCp']])
        printed.append(["RMSE", _p2(stats['Summary RMSE'])])
        printed.append(["RMSE/RMP_t", _p2(stats['Summary RMSE/RMP_t'])])

        if summary:
            for stat in stats_summary:
                printed.append([stat] + [_p2(stats[stat])])

        table2string(printed, out)

        if description:
            out.write("\nDescription of printed statistics.\n"
                      " Suffixes: _t - targets, _p - predictions\n")

            for d, val, eq in self._STATS_DESCRIPTION:
                out.write(" %-3s: %s\n" % (d, val))
                if eq is not None:
                    out.write("      " + eq + "\n")

        result = out.getvalue()
        out.close()
        return result


    @property
    def error(self):
        self.compute()
        return self.stats['RMSE']



class ClassifierError(ClassWithCollections):
    """Compute (or return) some error of a (trained) classifier on a dataset.
    """

    confusion = StateVariable(enabled=False)
    """TODO Think that labels might be also symbolic thus can't directly
       be indicies of the array
    """

    training_confusion = StateVariable(enabled=False,
        doc="Proxy training_confusion from underlying classifier.")


    def __init__(self, clf, labels=None, train=True, **kwargs):
        """Initialization.

        :Parameters:
          clf : Classifier
            Either trained or untrained classifier
          labels : list
            if provided, should be a set of labels to add on top of the
            ones present in testdata
          train : bool
            unless train=False, classifier gets trained if
            trainingdata provided to __call__
        """
        ClassWithCollections.__init__(self, **kwargs)
        self.__clf = clf

        self._labels = labels
        """Labels to add on top to existing in testing data"""

        self.__train = train
        """Either to train classifier if trainingdata is provided"""


    __doc__ = enhancedDocString('ClassifierError', locals(), ClassWithCollections)


    def __copy__(self):
        """TODO: think... may be we need to copy self.clf"""
        out = ClassifierError.__new__(TransferError)
        ClassifierError.__init__(out, self.clf)
        return out


    def _precall(self, testdataset, trainingdataset=None):
        """Generic part which trains the classifier if necessary
        """
        if not trainingdataset is None:
            if self.__train:
                # XXX can be pretty annoying if triggered inside an algorithm
                # where it cannot be switched of, but retraining might be
                # intended or at least not avoidable.
                # Additonally isTrained docs say:
                #   MUST BE USED WITH CARE IF EVER
                #
                # switching it off for now
                #if self.__clf.isTrained(trainingdataset):
                #    warning('It seems that classifier %s was already trained' %
                #            self.__clf + ' on dataset %s. Please inspect' \
                #                % trainingdataset)
                if self.states.isEnabled('training_confusion'):
                    self.__clf.states._changeTemporarily(
                        enable_states=['training_confusion'])
                self.__clf.train(trainingdataset)
                if self.states.isEnabled('training_confusion'):
                    self.states.training_confusion = self.__clf.states.training_confusion
                    self.__clf.states._resetEnabledTemporarily()

        if self.__clf.states.isEnabled('trained_labels') and \
               not testdataset is None:
            newlabels = Set(testdataset.sa['labels'].unique) \
                        - Set(self.__clf.states.trained_labels)
            if len(newlabels)>0:
                warning("Classifier %s wasn't trained to classify labels %s" %
                        (`self.__clf`, `newlabels`) +
                        " present in testing dataset. Make sure that you have" +
                        " not mixed order/names of the arguments anywhere")

        ### Here checking for if it was trained... might be a cause of trouble
        # XXX disabled since it is unreliable.. just rely on explicit
        # self.__train
        #    if  not self.__clf.isTrained(trainingdataset):
        #        self.__clf.train(trainingdataset)
        #    elif __debug__:
        #        debug('CERR',
        #              'Not training classifier %s since it was ' % `self.__clf`
        #              + ' already trained on dataset %s' % `trainingdataset`)


    def _call(self, testdataset, trainingdataset=None):
        raise NotImplementedError


    def _postcall(self, testdataset, trainingdataset=None, error=None):
        pass


    def __call__(self, testdataset, trainingdataset=None):
        """Compute the transfer error for a certain test dataset.

        If `trainingdataset` is not `None` the classifier is trained using the
        provided dataset before computing the transfer error. Otherwise the
        classifier is used in it's current state to make the predictions on
        the test dataset.

        Returns a scalar value of the transfer error.
        """
        self._precall(testdataset, trainingdataset)
        error = self._call(testdataset, trainingdataset)
        self._postcall(testdataset, trainingdataset, error)
        if __debug__:
            debug('CERR', 'Classifier error on %s: %.2f'
                  % (testdataset, error))
        return error


    @property
    def clf(self):
        return self.__clf


    @property
    def labels(self):
        return self._labels



class TransferError(ClassifierError):
    """Compute the transfer error of a (trained) classifier on a dataset.

    The actual error value is computed using a customizable error function.
    Optionally the classifier can be trained by passing an additional
    training dataset to the __call__() method.
    """

    null_prob = StateVariable(enabled=True,
                    doc="Stores the probability of an error result under "
                         "the NULL hypothesis")
    samples_error = StateVariable(enabled=False,
                        doc="Per sample errors computed by invoking the "
                            "error function for each sample individually. "
                            "Errors are available in a dictionary with each "
                            "samples origid as key.")

    def __init__(self, clf, errorfx=MeanMismatchErrorFx(), labels=None,
                 null_dist=None, **kwargs):
        """Initialization.

        :Parameters:
          clf : Classifier
            Either trained or untrained classifier
          errorfx
            Functor that computes a scalar error value from the vectors of
            desired and predicted values (e.g. subclass of `ErrorFunction`)
          labels : list
            if provided, should be a set of labels to add on top of the
            ones present in testdata
          null_dist : instance of distribution estimator
        """
        ClassifierError.__init__(self, clf, labels, **kwargs)
        self.__errorfx = errorfx
        self.__null_dist = autoNullDist(null_dist)


    __doc__ = enhancedDocString('TransferError', locals(), ClassifierError)


    def __copy__(self):
        """Performs deepcopying of the classifier."""
        # TODO -- use ClassifierError.__copy__
        out = TransferError.__new__(TransferError)
        TransferError.__init__(out, self.clf.clone(), self.errorfx, self._labels)

        return out


    def _call(self, testdataset, trainingdataset=None):
        """Compute the transfer error for a certain test dataset.

        If `trainingdataset` is not `None` the classifier is trained using the
        provided dataset before computing the transfer error. Otherwise the
        classifier is used in it's current state to make the predictions on
        the test dataset.

        Returns a scalar value of the transfer error.
        """
        # OPT: local binding
        clf = self.clf
        if testdataset is None:
            # We cannot do anythin, but we can try to figure out WTF and
            # warn the user accordingly in some usecases
            import traceback as tb
            filenames = [x[0] for x in tb.extract_stack(limit=100)]
            rfe_matches = [f for f in filenames if f.endswith('/rfe.py')]
            cv_matches = [f for f in filenames if
                          f.endswith('cvtranserror.py')]
            msg = ""
            if len(rfe_matches) > 0 and len(cv_matches):
                msg = " It is possible that you used RFE with stopping " \
                      "criterion based on the TransferError and directly" \
                      " from CrossValidatedTransferError, such approach" \
                      " would require exposing testing dataset " \
                      " to the classifier which might heavily bias " \
                      " generalization performance estimate. If you are " \
                      " sure to use it that way, create CVTE with " \
                      " parameter expose_testdataset=True"
            raise ValueError, "Transfer error call obtained None " \
                  "as a dataset for testing.%s" % msg
        predictions = clf.predict(testdataset.samples)

        # compute confusion matrix
        # Should it migrate into ClassifierError.__postcall?
        # -> Probably not because other childs could estimate it
        #  not from test/train datasets explicitely, see
        #  `ConfusionBasedError`, wherestates. confusion is simply
        #  bound to classifiers confusion matrix
        states = self.states
        if states.isEnabled('confusion'):
            confusion = clf._summaryClass(
                #labels=self.labels,
                targets=testdataset.sa.labels,
                predictions=predictions,
                values=clf.states.get('values', None))
            try:
                confusion.labels_map = testdataset.labels_map
            except:
                pass
            states.confusion = confusion

        if states.isEnabled('samples_error'):
            samples_error = []
            for i, p in enumerate(predictions):
                samples_error.append(self.__errorfx(p, testdataset.sa.labels[i]))

            states.samples_error = dict(zip(testdataset.sa.origids, samples_error))

        # compute error from desired and predicted values
        error = self.__errorfx(predictions, testdataset.sa.labels)

        return error


    def _postcall(self, vdata, wdata=None, error=None):
        """
        """
        # estimate the NULL distribution when functor and training data is
        # given
        if not self.__null_dist is None and not wdata is None:
            # we need a matching transfer error instances (e.g. same error
            # function), but we have to disable the estimation of the null
            # distribution in that child to prevent infinite looping.
            null_terr = copy.copy(self)
            null_terr.__null_dist = None
            self.__null_dist.fit(null_terr, wdata, vdata)


        # get probability of error under NULL hypothesis if available
        if not error is None and not self.__null_dist is None:
            self.states.null_prob = self.__null_dist.p(error)


    @property
    def errorfx(self): return self.__errorfx

    @property
    def null_dist(self): return self.__null_dist



class ConfusionBasedError(ClassifierError):
    """For a given classifier report an error based on internally
    computed error measure (given by some `ConfusionMatrix` stored in
    some state variable of `Classifier`).

    This way we can perform feature selection taking as the error
    criterion either learning error, or transfer to splits error in
    the case of SplitClassifier
    """

    def __init__(self, clf, labels=None, confusion_state="training_confusion",
                 **kwargs):
        """Initialization.

        :Parameters:
          clf : Classifier
            Either trained or untrained classifier
          confusion_state
            Id of the state variable which stores `ConfusionMatrix`
          labels : list
            if provided, should be a set of labels to add on top of the
            ones present in testdata
        """
        ClassifierError.__init__(self, clf, labels, **kwargs)

        self.__confusion_state = confusion_state
        """What state to extract from"""

        if not clf.states.isKnown(confusion_state):
            raise ValueError, \
                  "State variable %s is not defined for classifier %s" % \
                  (confusion_state, `clf`)
        if not clf.states.isEnabled(confusion_state):
            if __debug__:
                debug('CERR', "Forcing state %s to be enabled for %s" %
                      (confusion_state, `clf`))
            clf.states.enable(confusion_state)


    __doc__ = enhancedDocString('ConfusionBasedError', locals(),
                                ClassifierError)


    def _call(self, testdata, trainingdata=None):
        """Extract transfer error. Nor testdata, neither trainingdata is used
        """
<<<<<<< HEAD
        confusion = self.clf.states.getvalue(self.__confusion_state)
        self.states.confusion = confusion
=======
        confusion = self.clf.states[self.__confusion_state].value
        self.confusion = confusion
>>>>>>> 691c5a56
        return confusion.error<|MERGE_RESOLUTION|>--- conflicted
+++ resolved
@@ -1507,11 +1507,6 @@
     def _call(self, testdata, trainingdata=None):
         """Extract transfer error. Nor testdata, neither trainingdata is used
         """
-<<<<<<< HEAD
-        confusion = self.clf.states.getvalue(self.__confusion_state)
+        confusion = self.clf.states[self.__confusion_state].value
         self.states.confusion = confusion
-=======
-        confusion = self.clf.states[self.__confusion_state].value
-        self.confusion = confusion
->>>>>>> 691c5a56
         return confusion.error