//-*-c++-*-
/*emacs: -*- mode: c++; tab-width: 4; c-basic-offset: 4; indent-tabs-mode: t -*-
  ex: set sts=4 ts=4 sw=4 noet: */

%module svmc
%{
#include "svm.h"
#include <Python.h>
#include <arrayobject.h>

struct svm_model
{
	svm_parameter param;// parameter
	int nr_class;		// number of classes, = 2 in regression/one class svm
	int l;				// total #SV
	svm_node **SV;		// SVs (SV[l])
	double **sv_coef;	// coefficients for SVs in decision functions (sv_coef[k-1][l])
	double *rho;		// constants in decision functions (rho[k*(k-1)/2])
	double *probA;		// pariwise probability information
	double *probB;

	// for classification only

	int *label;		// label of each class (label[k])
	int *nSV;		// number of SVs for each class (nSV[k])
					// nSV[0] + nSV[1] + ... + nSV[k-1] = l
	// XXX
	int free_sv;	// 1 if svm_model is created by svm_load_model
					// 0 if svm_model is created by svm_train
};

/* convert node matrix into a numpy array */
static PyObject*
svm_node_matrix2numpy_array(struct svm_node** matrix, int rows, int cols)
{
	npy_intp dims[2] = {rows,cols};

	PyObject* array = 0;
	array = PyArray_SimpleNew ( 2, dims, NPY_DOUBLE );

	/* array subscription is [row][column] */
	PyArrayObject* a = (PyArrayObject*) array;

	double* data = (double *)a->data;

	int i,j;

	for (i = 0; i<rows; ++i)
	{
		for (j = 0; j<cols; ++j)
		{
			data[cols*i+j] = (matrix[i][j]).value;
		}
	}

	return PyArray_Return ( (PyArrayObject*) array	);
}

static PyObject* doubleppcarray2numpy_array(double** carray, int rows, int cols)
{
	if (!carray)
	{
		PyErr_SetString(PyExc_RuntimeError, "Zero pointer passed instead of valid double**.");
		return(NULL);
	}

	npy_intp dims[2] = {rows,cols};

	PyObject* array = 0;
	array = PyArray_SimpleNew ( 2, dims, NPY_DOUBLE );

	/* array subscription is [row][column] */
	PyArrayObject* a = (PyArrayObject*) array;

	double* data = (double *)a->data;

	int i,j;
	for (i = 0; i<rows; ++i)
	{
		for (j = 0; j<cols; ++j)
		{
			data[cols*i+j] = carray[i][j];
		}
	}

	return PyArray_Return ( (PyArrayObject*) array	);
}

/* rely on built-in facility to control verbose output
 * in the versions of libsvm >= 2.89
 */
#if LIBSVM_VERSION && LIBSVM_VERSION >= 289

/* borrowed from original libsvm code */
static void print_null(const char *s) {}

static void print_string_stdout(const char *s)
{
	fputs(s,stdout);
	fflush(stdout);
}

<<<<<<< HEAD
/* rely on built-in facility to control verbose output
 * in the versions of libsvm >= 2.89
 */
#if LIBSVM_VERSION && LIBSVM_VERSION >= 289

/* borrowed from original libsvm code */
static void print_null(const char *s) {}

static void print_string_stdout(const char *s)
{
    fputs(s,stdout);
    fflush(stdout);
}

/* provide convenience wrapper */
void svm_set_verbosity(int verbosity_flag){
    if (verbosity_flag)
        svm_print_string = &print_string_stdout;
    else
        svm_print_string = &print_null;
=======
/* provide convenience wrapper */
void svm_set_verbosity(int verbosity_flag){
	if (verbosity_flag)
		svm_print_string = &print_string_stdout;
	else
		svm_print_string = &print_null;
>>>>>>> 8dc0927c
}
#endif

%}

%init
%{
	import_array();
%}

enum { C_SVC, NU_SVC, ONE_CLASS, EPSILON_SVR, NU_SVR }; /* svm_type */
enum { LINEAR, POLY, RBF, SIGMOID, PRECOMPUTED };	/* kernel_type */

struct svm_parameter
{
	int svm_type;
	int kernel_type;
	int degree; 	// for poly
	double gamma;	// for poly/rbf/sigmoid
	double coef0;	// for poly/sigmoid

	// these are for training only
	double cache_size;	// in MB
	double eps; 		// stopping criteria
	double C;			// for C_SVC, EPSILON_SVR and NU_SVR
	int nr_weight;		// for C_SVC
	int *weight_label;	// for C_SVC
	double* weight;		// for C_SVC
	double nu;			// for NU_SVC, ONE_CLASS, and NU_SVR
	double p;			// for EPSILON_SVR
	int shrinking;		// use the shrinking heuristics
	int probability;
};

struct svm_problem
{
	int l;
	double *y;
	struct svm_node **x;
};

//
// svm_model
//
struct svm_model
{
	svm_parameter param;	// parameter
	int nr_class;			// number of classes, = 2 in regression/one class svm
	int l;					// total #SV
	svm_node **SV;			// SVs (SV[l])
	double **sv_coef;		// coefficients for SVs in decision functions (sv_coef[k-1][l])
	double *rho;			// constants in decision functions (rho[k*(k-1)/2])
	double *probA;			// pariwise probability information
	double *probB;

	// for classification only

	int *label;		// label of each class (label[k])
	int *nSV;		// number of SVs for each class (nSV[k])
					// nSV[0] + nSV[1] + ... + nSV[k-1] = l
	// XXX
	int free_sv;	// 1 if svm_model is created by svm_load_model
					// 0 if svm_model is created by svm_train
};

/* one really wants to configure verbosity within python! */
void svm_set_verbosity(int verbosity_flag);

struct svm_model *svm_train(const struct svm_problem *prob, const struct svm_parameter *param);

void svm_cross_validation(const struct svm_problem *prob, const struct svm_parameter *param, int nr_fold, double *target);

int svm_save_model(const char *model_file_name, const struct svm_model *model);
struct svm_model *svm_load_model(const char *model_file_name);

int svm_get_svm_type(const struct svm_model *model);
int svm_get_nr_class(const struct svm_model *model);
void svm_get_labels(const struct svm_model *model, int *label);
double svm_get_svr_probability(const struct svm_model *model);

void svm_predict_values(const struct svm_model *model, const struct svm_node *x, double* decvalue);
double svm_predict(const struct svm_model *model, const struct svm_node *x);
double svm_predict_probability(const struct svm_model *model, const struct svm_node *x, double* prob_estimates);

void svm_destroy_model(struct svm_model *model);
/* Not necessary: the weight vector is (de)allocated at python-part
   void svm_destroy_param(struct svm_parameter *param); */

const char *svm_check_parameter(const struct svm_problem *prob, const struct svm_parameter *param);
int svm_check_probability_model(const struct svm_model *model);

static PyObject* svm_node_matrix2numpy_array(struct svm_node** matrix, int rows, int cols);
static PyObject* doubleppcarray2numpy_array(double** data, int rows, int cols);

%include carrays.i
%array_functions(int,int)
%array_functions(double,double)

%inline %{
struct svm_node *svm_node_array(int size)
{
	return (struct svm_node *)malloc(sizeof(struct svm_node)*size);
}

void svm_node_array_set(struct svm_node *array, int i, int index, double value)
{
	array[i].index = index;
	array[i].value = value;
}

void svm_node_array_set(struct svm_node *array, PyObject *indices, PyObject *values)
{
	int length = PyList_Size(indices);
	int i;
	for (i = 0; i< length; i++){
		array[i].index = (int)PyInt_AS_LONG(PyList_GetItem(indices, i));
		PyObject* obj = PyArray_GETITEM(values, PyArray_GETPTR1(values, i));
		array[i].value = (double)PyFloat_AS_DOUBLE(obj);
		Py_DECREF(obj);
	}
}

void svm_node_array_destroy(struct svm_node *array)
{
	free(array);
}

struct svm_node **svm_node_matrix(int size)
{
	return (struct svm_node **)malloc(sizeof(struct svm_node *)*size);
}

void svm_node_matrix_set(struct svm_node **matrix, int i, struct svm_node* array)
{
	matrix[i] = array;
}

void svm_node_matrix_destroy(struct svm_node **matrix)
{
	free(matrix);
}

%}<|MERGE_RESOLUTION|>--- conflicted
+++ resolved
@@ -100,35 +100,12 @@
 	fflush(stdout);
 }
 
-<<<<<<< HEAD
-/* rely on built-in facility to control verbose output
- * in the versions of libsvm >= 2.89
- */
-#if LIBSVM_VERSION && LIBSVM_VERSION >= 289
-
-/* borrowed from original libsvm code */
-static void print_null(const char *s) {}
-
-static void print_string_stdout(const char *s)
-{
-    fputs(s,stdout);
-    fflush(stdout);
-}
-
-/* provide convenience wrapper */
-void svm_set_verbosity(int verbosity_flag){
-    if (verbosity_flag)
-        svm_print_string = &print_string_stdout;
-    else
-        svm_print_string = &print_null;
-=======
 /* provide convenience wrapper */
 void svm_set_verbosity(int verbosity_flag){
 	if (verbosity_flag)
 		svm_print_string = &print_string_stdout;
 	else
 		svm_print_string = &print_null;
->>>>>>> 8dc0927c
 }
 #endif
 
