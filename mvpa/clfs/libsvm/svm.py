--- conflicted
+++ resolved
@@ -15,12 +15,10 @@
 from mvpa.misc.param import Parameter
 from mvpa.misc import warning
 from mvpa.misc.state import StateVariable
-<<<<<<< HEAD
+
 from mvpa.clfs._svmbase import _SVM
-=======
-from mvpa.clfs.classifier import Classifier
 from mvpa.algorithms.datameasure import Sensitivity
->>>>>>> cac63cb2
+
 import _svm as svm
 
 if __debug__:
