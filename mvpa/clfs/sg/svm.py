--- conflicted
+++ resolved
@@ -23,15 +23,11 @@
 
 from mvpa.misc.param import Parameter
 from mvpa.misc import warning
-<<<<<<< HEAD
 
 from mvpa.clfs.classifier import MulticlassClassifier
 from mvpa.clfs._svmbase import _SVM
-=======
 from mvpa.misc.state import StateVariable
-from mvpa.clfs.classifier import Classifier, MulticlassClassifier
 from mvpa.algorithms.datameasure import Sensitivity
->>>>>>> cac63cb2
 
 
 if __debug__:
@@ -89,12 +85,7 @@
     return features
 
 
-<<<<<<< HEAD
 class SVM_SG_Modular(_SVM):
-=======
-
-class SVM_SG_Modular(Classifier):
->>>>>>> cac63cb2
     """Support Vector Machine Classifier(s) based on Shogun
 
     This is a simple base interface
