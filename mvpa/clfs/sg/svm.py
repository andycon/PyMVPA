--- conflicted
+++ resolved
@@ -50,11 +50,8 @@
 from mvpa.misc.param import Parameter
 from mvpa.base import warning
 
-<<<<<<< HEAD
-from mvpa.clfs.base import accepts_dataset_as_samples
-=======
-from mvpa.clfs.base import FailedToTrainError
->>>>>>> 7db3beac
+from mvpa.clfs.base import accepts_dataset_as_samples, \
+     FailedToTrainError
 from mvpa.clfs.meta import MulticlassClassifier
 from mvpa.clfs._svmbase import _SVM
 from mvpa.misc.state import StateVariable
