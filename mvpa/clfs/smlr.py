--- conflicted
+++ resolved
@@ -277,15 +277,9 @@
                   "Unknown implementation %s of stepwise_regression" % \
                   implementation
 
-<<<<<<< HEAD
-        # see if data are in proper double format
-        if not 'f' in X.dtype.str:
-            # must cast to double
-=======
         # currently must be double for the C code
         if X.dtype != N.double:
-            # must cast to float
->>>>>>> 4ba6d590
+            # must cast to double
             X = X.astype(N.double)
 
         # set the feature dimensions
@@ -368,14 +362,7 @@
         self.values = values
 
         # generate predictions
-<<<<<<< HEAD
         predictions = N.asarray([self.__ulabels[N.argmax(vals)] for vals in values])
         self.predictions = predictions
         
         return predictions
-=======
-        predictions = [self.__ulabels[N.argmax(vals)] for vals in values]
-        self.predictions = predictions
-
-        return N.asarray(predictions)
->>>>>>> 4ba6d590
