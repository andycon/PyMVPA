--- conflicted
+++ resolved
@@ -63,15 +63,11 @@
         from mvpa.measures.corrcoef import CorrCoef
         ds = datasets['uni2medium']
 
-<<<<<<< HEAD
-        null = MCNullDist(permutations=10, tail='any')
+        null = MCNullDist(permutations=20, tail='any')
 
         assert_raises(ValueError, null.fit, CorrCoef(), ds)
         # cheat and map to numeric for this test
         ds.sa.targets = AttributeMap().to_numeric(ds.targets)
-=======
-        null = MCNullDist(permutations=20, tail='any')
->>>>>>> 918d916b
         null.fit(CorrCoef(), ds)
 
         # 100 and -100 should both have zero probability on their respective
@@ -80,11 +76,7 @@
         p100 = null.p([100] + [0]*(ds.nfeatures-1))
         assert_array_almost_equal(pm100, p100)
 
-<<<<<<< HEAD
-        # With 10 samples it isn't that easy to get a reliable sampling for
-=======
-        # With 20 samples isn't that easy to get reliable sampling for
->>>>>>> 918d916b
+        # With 20 samples it isn't that easy to get a reliable sampling for
         # non-parametric, so we can allow somewhat low significance
         self.failUnless(pm100[0] <= 0.1)
         self.failUnless(p100[0] <= 0.1)
