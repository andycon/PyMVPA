# emacs: -*- mode: python; py-indent-offset: 4; indent-tabs-mode: nil -*-
# vi: set ft=python sts=4 ts=4 sw=4 et:
### ### ### ### ### ### ### ### ### ### ### ### ### ### ### ### ### ### ### ##
#
#   See COPYING file distributed along with the PyMVPA package for the
#   copyright and license terms.
#
### ### ### ### ### ### ### ### ### ### ### ### ### ### ### ### ### ### ### ##
"""Unit tests for PyMVPA kernels"""

import unittest
import numpy as N
from mvpa.datasets import Dataset
from mvpa.clfs.distance import squared_euclidean_distance, \
     pnorm_w, pnorm_w_python

import mvpa.kernels.np as npK
from mvpa.kernels.base import PrecomputedKernel, CachedKernel
try:
    import mvpa.kernels.sg as sgK
    _has_sg = True
except RuntimeError:
    _has_sg = False

# from mvpa.clfs.kernel import Kernel

from tests_warehouse import datasets

class KernelTests(unittest.TestCase):
    """Test bloody kernels
    """

    # mvpa.kernel stuff
    
    def kernel_equiv(self, k1, k2, accuracy = 1e-12):
        """Test how accurately two kernels agree
        
        Will fail if maximum difference (per element) > accurracy
        OR if the float32 casts are not exactly equal
        """
        k1m = k1.as_np()._k
        k2m = k2.as_np()._k
        diff = N.abs(k1m - k2m)
        dmax = diff.max()
        self.failUnless(dmax <= accuracy,
                        '\n%s\nand\n%s\ndiffer by %s'%(k1, k2, dmax))
        self.failUnless(N.all(k1m.astype('float32') == \
                              k2m.astype('float32')),
                        '\n%s\nand\n%s\nare unequal as float32'%(k1, k2))
            
    def testLinearKernel(self):
        """Simplistic testing of linear kernel"""
        d1 = Dataset(N.asarray([range(5)]*10, dtype=float))
        lk = npK.LinearKernel()
        lk.compute(d1)
        self.failUnless(lk._k.shape == (10, 10),
                        "Failure computing LinearKernel (Size mismatch)")
        self.failUnless((lk._k == 30).all(),
                        "Failure computing LinearKernel")

    def testPrecomputedKernel(self):
        """Statistic Kernels"""
        d = N.random.randn(50, 50)
        nk = PrecomputedKernel(matrix=d)
        nk.compute()
        self.failUnless((d == nk._k).all(),
                        'Failure setting and retrieving PrecomputedKernel data')

    def testCachedKernel(self):
        nchunks = 5
        n=50*nchunks
        d = Dataset(N.random.randn(n, 132))
        d.sa.chunks = N.random.randint(nchunks, size=n)
        
        # We'll compare against an Rbf just because it has a parameter to change
        rk = npK.RbfKernel(gamma=1.5)
        
        # Assure two kernels are independent for this test
        ck = CachedKernel(kernel=npK.RbfKernel(gamma=1.5))
        ck.compute(d) # Initial cache of all data
        
        self.failUnless(ck._recomputed,
                        'CachedKernel was not initially computed')
        
        # Try some splitting
        for chunk in [d[d.sa.chunks==i] for i in range(nchunks)]:
            rk.compute(chunk)
            ck.compute(chunk)
<<<<<<< HEAD
            self.kernel_equiv(ck, rk, accuracy = 0)# Problems here?
=======
            self.kernel_equiv(rk, ck, accuracy=1e-12)
>>>>>>> 1b93e7c1
            self.failIf(ck._recomputed,
                        "CachedKernel incorrectly recomputed it's kernel")

        # Test what happens when a parameter changes
        ck.params.gamma = 3.5
        ck.compute(d)
        self.failUnless(ck._recomputed,
                        "CachedKernel doesn't recompute on kernel change")
        rk.params.gamma = 3.5
        rk.compute(d)
        self.failUnless(N.all(rk._k == ck._k),
                        'Cached and rbf kernels disagree after kernel change')
        
        # Now test handling new data
        d2 = Dataset(N.random.randn(32, 43))
        ck.compute(d2)
        self.failUnless(ck._recomputed,
                        "CachedKernel did not automatically recompute new data")
        ck.compute(d)
        self.failUnless(ck._recomputed,
                        "CachedKernel did not recompute old data which had\n" +\
                        "previously been computed, but had the cache overriden")
    
    if _has_sg:
        # Unit tests which require shogun kernels
        # Note - there is a loss of precision from double to float32 in SG
        # Not clear if this is just for CustomKernels as there are some
        # remaining innaccuracies in others, but this might be due to other
        # sources of noise.  In all cases float32 should be identical
            
        def testSgConversions(self):
            nk = PrecomputedKernel(matrix=N.random.randn(50, 50))
            nk.compute()
            sk = nk.as_sg()
            sk.compute()
            # CustomKernels interally store as float32
            self.failUnless((nk._k.astype('float32') == \
                             sk.as_np()._k.astype('float32')).all(),
                            'Failure converting arrays between NP as SG')
            
        def testLinearSG(self):
            d1 = N.random.randn(105, 32)
            d2 = N.random.randn(41, 32)
            
            nk = npK.LinearKernel()
            sk = sgK.LinearSGKernel()
            nk.compute(d1, d2)
            sk.compute(d1,d2)
            
            self.kernel_equiv(nk, sk)
            
        def testPolySG(self):
            d1 = N.random.randn(105, 32)
            d2 = N.random.randn(41, 32)
            sk = sgK.PolySGKernel()
            nk = npK.PolyKernel(offset=1)
            ordervals = [1, 2, 3, 5, 7]
            for p in ordervals:
                sk.params.degree=p
                nk.params.degree=p
                sk.compute(d1, d2)
                nk.compute(d1, d2)
                
                # This has less accuracy than other kernels - dunno why, but
                # given that it is less accurate only for higher orders I don't
                # think this is a huge issue --SG
                self.kernel_equiv(nk, sk, accuracy = 10.**(p-12))
                
        def testRbfSG(self):
            d1 = N.random.randn(105, 32)
            d2 = N.random.randn(41, 32)
            sk = sgK.RbfSGKernel()
            nk = npK.RbfKernel()
            gammavals = N.logspace(-2, 5, num=10)
            for g in gammavals:
                sk.params.gamma=g
                nk.params.gamma=g
                sk.compute(d1, d2)
                nk.compute(d1, d2)
                
                self.kernel_equiv(nk, sk)
                
        def testCustomSG(self):
            lk = sgK.LinearSGKernel()
            cl = sgK.CustomSGKernel(sgK.sgk.LinearKernel)
            poly = sgK.PolySGKernel()
            custom = sgK.CustomSGKernel(sgK.sgk.PolyKernel, 
                                        kernelparams=[('order',2),
                                                      ('inhomogenous', True)])
            d = N.random.randn(253, 52)
            lk.compute(d)
            cl.compute(d)
            poly.compute(d)
            custom.compute(d)
            
            self.failUnless(N.all(lk.as_np()._k == cl.as_np()._k),
                            'CustomSGKernel does not agree with Linear')
            self.failUnless(N.all(poly.as_np()._k == custom.as_np()._k),
                            'CustomSGKernel does not agree with Poly')

    # Older kernel stuff (ie not mvpa.kernel) - perhaps refactor?
    def testEuclidDist(self):
        """Euclidean distance kernel testing"""

        # select some block of data from already generated
        data = datasets['uni4large'].samples[:5, :8]

        ed = squared_euclidean_distance(data)

        # XXX not sure if that is right: 'weight' seems to be given by
        # feature (i.e. column), but distance is between samples (i.e. rows)
        # current behavior is:
        true_size = (5, 5)
        self.failUnless(ed.shape == true_size)

        # slow version to compute distance matrix
        ed_manual = N.zeros(true_size, 'd')
        for i in range(true_size[0]):
            for j in range(true_size[1]):
                #ed_manual[i,j] = N.sqrt(((data[i,:] - data[j,:] )** 2).sum())
                ed_manual[i,j] = ((data[i,:] - data[j,:] )** 2).sum()
        ed_manual[ed_manual < 0] = 0

        self.failUnless(N.diag(ed_manual).sum() < 0.0000000001)
        self.failUnless(N.diag(ed).sum() < 0.0000000001)

        # let see whether Kernel does the same
        self.failUnless((ed - ed_manual).sum() < 0.0000001)


    def testPNorm_w(self):
        data0 = datasets['uni4large'].samples.T
        weight = N.abs(data0[11, :60])

        self.failUnlessRaises(ValueError, pnorm_w_python,
                              data0[:10,:2], p=1.2, heuristic='buga')
        self.failUnlessRaises(ValueError, pnorm_w_python,
                              data0[:10,:2], weight=weight)

        self.failUnlessRaises(ValueError, pnorm_w_python,
                              data0[:10,:2], data0[:10, :3],
                              weight=weight)
        self.failUnlessRaises(ValueError, pnorm_w,
                              data0[:10,:2], data0[:10, :3],
                              weight=weight)

        self.failUnlessRaises(ValueError, pnorm_w,
                              data0[:10,:2], weight=weight)

        # some sanity checks
        for did, (data1, data2, w) in enumerate(
            [ (data0[:2, :60], None, None),
              (data0[:2, :60], data0[3:4, 1:61], None),
              (data0[:2, :60], None, weight),
              (data0[:2, :60], data0[3:4, 1:61], weight),
              ]):
            # test different norms
            for p in [1, 2, 1.2]:
                kwargs = {'data1': data1,
                          'data2': data2,
                          'weight' : w,
                          'p' : p}
                d = pnorm_w(**kwargs)    # default one
                # to assess how far we are
                kwargs0 = kwargs.copy()
                kwargs0['data2'] = N.zeros(data1.shape)
                d0 = pnorm_w(**kwargs0)
                d0norm = N.linalg.norm(d - d0, 'fro')
                # test different implementations
                for iid, d2 in enumerate(
                    [pnorm_w_python(**kwargs),
                     pnorm_w_python(use_sq_euclidean=True, **kwargs),
                     pnorm_w_python(heuristic='auto', **kwargs),
                     pnorm_w_python(use_sq_euclidean=False, **kwargs),
                     pnorm_w_python(heuristic='auto', use_sq_euclidean=False, **kwargs),
                     pnorm_w_python(heuristic='samples', use_sq_euclidean=False, **kwargs),
                     pnorm_w_python(heuristic='features', use_sq_euclidean=False, **kwargs),
                     ]):
                    dnorm = N.linalg.norm(d2 - d, 'fro')
                    self.failUnless(dnorm/d0norm < 1e-7,
                        msg="Failed comparison of different implementations on "
                            "data #%d, implementation #%d, p=%s. "
                            "Norm of the difference is %g"
                            % (did, iid, p, dnorm))


def suite():
    return unittest.makeSuite(KernelTests)


if __name__ == '__main__':
    import runner
<|MERGE_RESOLUTION|>--- conflicted
+++ resolved
@@ -86,11 +86,7 @@
         for chunk in [d[d.sa.chunks==i] for i in range(nchunks)]:
             rk.compute(chunk)
             ck.compute(chunk)
-<<<<<<< HEAD
-            self.kernel_equiv(ck, rk, accuracy = 0)# Problems here?
-=======
             self.kernel_equiv(rk, ck, accuracy=1e-12)
->>>>>>> 1b93e7c1
             self.failIf(ck._recomputed,
                         "CachedKernel incorrectly recomputed it's kernel")
 
