# emacs: -*- mode: python; py-indent-offset: 4; indent-tabs-mode: nil -*-
# vi: set ft=python sts=4 ts=4 sw=4 et:
### ### ### ### ### ### ### ### ### ### ### ### ### ### ### ### ### ### ### ##
#
#   See COPYING file distributed along with the PyMVPA package for the
#   copyright and license terms.
#
### ### ### ### ### ### ### ### ### ### ### ### ### ### ### ### ### ### ### ##
"""Unit tests for PyMVPA dense array mapper"""


from mvpa.mappers.flatten import mask_mapper
<<<<<<< HEAD
=======
from mvpa.mappers.base import FeatureSliceMapper
>>>>>>> 5f36f724
from numpy.testing import assert_array_equal
from nose.tools import ok_, assert_raises, assert_false, assert_equal
import numpy as N

def testForwardDenseArrayMapper():
<<<<<<< HEAD
    mask = N.ones((3,2))
    map_ = mask_mapper(mask)

    # test shape reports
    assert_equal(map_.nfeatures, 6)

    # test 1sample mapping
    assert_array_equal(map_.forward(N.arange(6).reshape(3,2)),
=======
    mask = N.ones((3,2), dtype='bool')
    map_ = mask_mapper(mask)

    # test shape reports
    assert_equal(map_.forward1(mask).shape, (6,))

    # test 1sample mapping
    assert_array_equal(map_.forward1(N.arange(6).reshape(3,2)),
>>>>>>> 5f36f724
                       [0,1,2,3,4,5])

    # test 4sample mapping
    foursample = map_.forward(N.arange(24).reshape(4,3,2))
    assert_array_equal(foursample,
                       [[0,1,2,3,4,5],
                        [6,7,8,9,10,11],
                        [12,13,14,15,16,17],
                        [18,19,20,21,22,23]])

    # check incomplete masks
    mask[1,1] = 0
    map_ = mask_mapper(mask)
<<<<<<< HEAD
    assert_equal(map_.nfeatures, 5)
    assert_array_equal(map_.forward(N.arange(6).reshape(3,2)),
=======
    assert_equal(map_.forward1(mask).shape, (5,))
    assert_array_equal(map_.forward1(N.arange(6).reshape(3,2)),
>>>>>>> 5f36f724
                       [0,1,2,4,5])

    # check that it doesn't accept wrong dataspace
    assert_raises(ValueError, map_.forward, N.arange(4).reshape(2,2))

    # check fail if neither mask nor shape
    assert_raises(ValueError, mask_mapper)

    # check that a full mask is automatically created when providing shape
    m = mask_mapper(shape=(2, 3, 4))
<<<<<<< HEAD
    mp = m.forward(N.arange(24).reshape(2, 3, 4))
=======
    mp = m.forward1(N.arange(24).reshape(2, 3, 4))
>>>>>>> 5f36f724
    assert_array_equal(mp, N.arange(24))


def testReverseDenseArrayMapper():
<<<<<<< HEAD
    mask = N.ones((3,2))
    mask[1,1] = 0
    map_ = mask_mapper(mask)

    rmapped = map_.reverse(N.arange(1,6))
=======
    mask = N.ones((3,2), dtype='bool')
    mask[1,1] = 0
    map_ = mask_mapper(mask)

    rmapped = map_.reverse1(N.arange(1,6))
>>>>>>> 5f36f724
    assert_equal(rmapped.shape, (3,2))
    assert_equal(rmapped[1,1], 0)
    assert_equal(rmapped[2,1], 5)


    # check that it doesn't accept wrong dataspace
    assert_raises(ValueError, map_, N.arange(6))

    rmapped2 = map_.reverse(N.arange(1,11).reshape(2,5))
    assert_equal(rmapped2.shape, (2,3,2))
    assert_equal(rmapped2[0,1,1], 0 )
    assert_equal(rmapped2[1,1,1], 0 )
    assert_equal(rmapped2[0,2,1], 5 )
    assert_equal(rmapped2[1,2,1], 10 )


def testMapperAliases():
<<<<<<< HEAD
    mm=mask_mapper(N.ones((3,4,2)))
    assert_array_equal(mm(N.ones((3,4,2))),
                       mm.forward(N.ones((3,4,2))))


def testGetInOutIdBehaviour():
    mask=N.zeros((3,4,2))
    mask[0,0,1]=1
    mask[2,1,0]=1
    mask[0,3,1]=1

    mm=mask_mapper(mask)

    assert_equal(mm.nfeatures, 3)

    # 'Out'
    assert_raises(ValueError, mm.get_outids, [(0,0,0)])
    assert_equal(mm.get_outids([(0,0,1)])[0], [0])
    assert_equal(mm.get_outids([(0,3,1)])[0], [1])
    assert_equal(mm.get_outids([(2,1,0)])[0], [2])


def testSelects():
    mask = N.ones((3,2))
=======
    mm=mask_mapper(N.ones((3,4,2), dtype='bool'))
    assert_array_equal(mm(N.ones((2,3,4,2))),
                       mm.forward(N.ones((2,3,4,2))))


def testSelects():
    mask = N.ones((3,2), dtype='bool')
>>>>>>> 5f36f724
    mask[1,1] = 0
    mask0 = mask.copy()
    data = N.arange(6).reshape(mask.shape)
    map_ = mask_mapper(mask)

    # check if any exception is thrown if we get
    # out of the outIds
<<<<<<< HEAD
    assert_raises(IndexError, map_.select_out, [0,1,2,6])

    # remove 1,2
    map_.select_out([0,3,4])
    assert_array_equal(map_.forward(data), [0, 4, 5])
    # remove 1 more
    map_.select_out([0,2])
    assert_array_equal(map_.forward(data), [0, 5])

    # check if original mask wasn't perturbed
    assert_array_equal(mask, mask0)

    # do the same but using discardOut
    map_ = mask_mapper(mask)
    map_.discard_out([1,2])
    assert_array_equal(map_.forward(data), [0, 4, 5])
    map_.discard_out([1])
    assert_array_equal(map_.forward(data), [0, 5])
=======
    #assert_raises(IndexError, map_.select_out, [0,1,2,6])

    # remove 1,2
    map_.append(FeatureSliceMapper([0,3,4]))
    assert_array_equal(map_.forward1(data), [0, 4, 5])
    # remove 1 more
    map_.append(FeatureSliceMapper([0,2]))
    assert_array_equal(map_.forward1(data), [0, 5])

    # check if original mask wasn't perturbed
    assert_array_equal(mask, mask0)
>>>>>>> 5f36f724

    # check if original mask wasn't perturbed
    assert_array_equal(mask, mask0)<|MERGE_RESOLUTION|>--- conflicted
+++ resolved
@@ -10,25 +10,12 @@
 
 
 from mvpa.mappers.flatten import mask_mapper
-<<<<<<< HEAD
-=======
 from mvpa.mappers.base import FeatureSliceMapper
->>>>>>> 5f36f724
 from numpy.testing import assert_array_equal
 from nose.tools import ok_, assert_raises, assert_false, assert_equal
 import numpy as N
 
 def testForwardDenseArrayMapper():
-<<<<<<< HEAD
-    mask = N.ones((3,2))
-    map_ = mask_mapper(mask)
-
-    # test shape reports
-    assert_equal(map_.nfeatures, 6)
-
-    # test 1sample mapping
-    assert_array_equal(map_.forward(N.arange(6).reshape(3,2)),
-=======
     mask = N.ones((3,2), dtype='bool')
     map_ = mask_mapper(mask)
 
@@ -37,7 +24,6 @@
 
     # test 1sample mapping
     assert_array_equal(map_.forward1(N.arange(6).reshape(3,2)),
->>>>>>> 5f36f724
                        [0,1,2,3,4,5])
 
     # test 4sample mapping
@@ -51,13 +37,8 @@
     # check incomplete masks
     mask[1,1] = 0
     map_ = mask_mapper(mask)
-<<<<<<< HEAD
-    assert_equal(map_.nfeatures, 5)
-    assert_array_equal(map_.forward(N.arange(6).reshape(3,2)),
-=======
     assert_equal(map_.forward1(mask).shape, (5,))
     assert_array_equal(map_.forward1(N.arange(6).reshape(3,2)),
->>>>>>> 5f36f724
                        [0,1,2,4,5])
 
     # check that it doesn't accept wrong dataspace
@@ -68,28 +49,16 @@
 
     # check that a full mask is automatically created when providing shape
     m = mask_mapper(shape=(2, 3, 4))
-<<<<<<< HEAD
-    mp = m.forward(N.arange(24).reshape(2, 3, 4))
-=======
     mp = m.forward1(N.arange(24).reshape(2, 3, 4))
->>>>>>> 5f36f724
     assert_array_equal(mp, N.arange(24))
 
 
 def testReverseDenseArrayMapper():
-<<<<<<< HEAD
-    mask = N.ones((3,2))
-    mask[1,1] = 0
-    map_ = mask_mapper(mask)
-
-    rmapped = map_.reverse(N.arange(1,6))
-=======
     mask = N.ones((3,2), dtype='bool')
     mask[1,1] = 0
     map_ = mask_mapper(mask)
 
     rmapped = map_.reverse1(N.arange(1,6))
->>>>>>> 5f36f724
     assert_equal(rmapped.shape, (3,2))
     assert_equal(rmapped[1,1], 0)
     assert_equal(rmapped[2,1], 5)
@@ -107,32 +76,6 @@
 
 
 def testMapperAliases():
-<<<<<<< HEAD
-    mm=mask_mapper(N.ones((3,4,2)))
-    assert_array_equal(mm(N.ones((3,4,2))),
-                       mm.forward(N.ones((3,4,2))))
-
-
-def testGetInOutIdBehaviour():
-    mask=N.zeros((3,4,2))
-    mask[0,0,1]=1
-    mask[2,1,0]=1
-    mask[0,3,1]=1
-
-    mm=mask_mapper(mask)
-
-    assert_equal(mm.nfeatures, 3)
-
-    # 'Out'
-    assert_raises(ValueError, mm.get_outids, [(0,0,0)])
-    assert_equal(mm.get_outids([(0,0,1)])[0], [0])
-    assert_equal(mm.get_outids([(0,3,1)])[0], [1])
-    assert_equal(mm.get_outids([(2,1,0)])[0], [2])
-
-
-def testSelects():
-    mask = N.ones((3,2))
-=======
     mm=mask_mapper(N.ones((3,4,2), dtype='bool'))
     assert_array_equal(mm(N.ones((2,3,4,2))),
                        mm.forward(N.ones((2,3,4,2))))
@@ -140,7 +83,6 @@
 
 def testSelects():
     mask = N.ones((3,2), dtype='bool')
->>>>>>> 5f36f724
     mask[1,1] = 0
     mask0 = mask.copy()
     data = N.arange(6).reshape(mask.shape)
@@ -148,26 +90,6 @@
 
     # check if any exception is thrown if we get
     # out of the outIds
-<<<<<<< HEAD
-    assert_raises(IndexError, map_.select_out, [0,1,2,6])
-
-    # remove 1,2
-    map_.select_out([0,3,4])
-    assert_array_equal(map_.forward(data), [0, 4, 5])
-    # remove 1 more
-    map_.select_out([0,2])
-    assert_array_equal(map_.forward(data), [0, 5])
-
-    # check if original mask wasn't perturbed
-    assert_array_equal(mask, mask0)
-
-    # do the same but using discardOut
-    map_ = mask_mapper(mask)
-    map_.discard_out([1,2])
-    assert_array_equal(map_.forward(data), [0, 4, 5])
-    map_.discard_out([1])
-    assert_array_equal(map_.forward(data), [0, 5])
-=======
     #assert_raises(IndexError, map_.select_out, [0,1,2,6])
 
     # remove 1,2
@@ -179,7 +101,6 @@
 
     # check if original mask wasn't perturbed
     assert_array_equal(mask, mask0)
->>>>>>> 5f36f724
 
     # check if original mask wasn't perturbed
     assert_array_equal(mask, mask0)