--- conflicted
+++ resolved
@@ -27,11 +27,6 @@
         'test_externals',
         'test_base',
         'test_dochelpers',
-<<<<<<< HEAD
-## replaced with below   'test_dataset',
-## NOSE       'test_datasetng',
-=======
->>>>>>> 5f36f724
         'test_boxcarmapper',
         'test_som',
         'test_neighbor',
@@ -64,7 +59,7 @@
         'test_procrust',
         'test_hyperalignment',
         'test_transformers',
-## broken        'test_transerror',
+        'test_transerror',
         'test_clfcrossval',
         'test_searchlight',
         'test_rfe',
