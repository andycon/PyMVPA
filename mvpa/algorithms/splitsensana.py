--- conflicted
+++ resolved
@@ -118,10 +118,6 @@
                                               sensana,
                                               splitter,
                                               combiner=N.array,
-<<<<<<< HEAD
-                                              postproc={},
-=======
->>>>>>> f2299350
                                               **kwargs)
 
         self.__noise_level = noise_level
@@ -145,8 +141,4 @@
         # compute t-score
         t = (m - self.__noise_level) / N.sqrt(v * (1.0 / maps.shape[0]))
 
-<<<<<<< HEAD
-        return self._transformer(t)
-=======
-        return self.finalize(t)
->>>>>>> f2299350
+        return self.finalize(t)