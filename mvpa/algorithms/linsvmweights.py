--- conflicted
+++ resolved
@@ -12,13 +12,8 @@
 
 import numpy as N
 
-<<<<<<< HEAD
 from mvpa.algorithms.datameasure import ClassifierBasedSensitivityAnalyzer, \
      selectAnalyzer
-=======
-from mvpa.clfs.svm import LinearSVM
-from mvpa.algorithms.datameasure import ClassifierBasedSensitivityAnalyzer
->>>>>>> ca62065a
 from mvpa.misc import warning
 from mvpa.misc.state import StateVariable
 
@@ -55,14 +50,6 @@
             classifier to use. Only classifiers sub-classed from
             `LinearSVM` may be used.
         """
-<<<<<<< HEAD
-=======
-        if not isinstance(clf, LinearSVM):
-            raise ValueError, \
-                  "Classifier %s has to be a LinearSVM, but is [%s]" \
-                              % (str(clf), str(type(clf)))
-
->>>>>>> ca62065a
         # init base classes first
         ClassifierBasedSensitivityAnalyzer.__init__(self, clf, **kwargs)
 
@@ -101,12 +88,13 @@
 
         if __debug__:
             debug('SVM',
-<<<<<<< HEAD
-                  "Extracting weights for %d-class SVM: #SVs=%s, " %
-                  (self.clf.model.nr_class, `self.clf.model.getNSV()`) +
-                  " SVcoefshape=%s SVs.shape=%s Rhos=%s. Result: min=%f max=%f" %\
-                  (svcoef.shape, svs.shape, rhos, N.min(weights), N.max(weights)))
-        return weights
+                  "Extracting weights for %d-class SVM: #SVs=%s, " % \
+                  (self.clf.model.nr_class, str(self.clf.model.getNSV())) + \
+                  " SVcoefshape=%s SVs.shape=%s Rhos=%s." % \
+                  (svcoef.shape, svs.shape, rhos) + \
+                  " Result: min=%f max=%f" % (N.min(weights), N.max(weights)))
+
+        return N.array(weights.T)
 
 
     def __sg_helper(self, svm):
@@ -144,25 +132,16 @@
             return anal(dataset)
 
         svm = self.clf.svm
-        sens = 0
         if isinstance(svm, shogun.Classifier.MultiClassSVM):
+            sens = []
             for i in xrange(svm.get_num_svms()):
-                sens += self.__sg_helper(svm.get_svm(i))
+                sens.append(self.__sg_helper(svm.get_svm(i)))
         else:
-            sens = N.abs(self.__sg_helper(svm))
-        return sens
+            sens = self.__sg_helper(svm)
+        return N.array(sens)
 
 
     def _call(self, dataset, callables=[]):
         """Extract weights from Linear SVM classifier.
         """
-        return self.__sens(dataset, callables)
-=======
-                  "Extracting weights for %d-class SVM: #SVs=%s, " % \
-                  (self.clf.model.nr_class, str(self.clf.model.getNSV())) + \
-                  " SVcoefshape=%s SVs.shape=%s Rhos=%s." % \
-                  (svcoef.shape, svs.shape, rhos) + \
-                  " Result: min=%f max=%f" % (N.min(weights), N.max(weights)))
-
-        return N.array(weights.T)
->>>>>>> ca62065a
+        return self.__sens(dataset, callables)