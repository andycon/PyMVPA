#emacs: -*- mode: python-mode; py-indent-offset: 4; indent-tabs-mode: nil -*-
#ex: set sts=4 ts=4 sw=4 et:
### ### ### ### ### ### ### ### ### ### ### ### ### ### ### ### ### ### ### ##
#
#   See COPYING file distributed along with the PyMVPA package for the
#   copyright and license terms.
#
### ### ### ### ### ### ### ### ### ### ### ### ### ### ### ### ### ### ### ##
"""Base class for data measures: algorithms that quantify properties of
datasets.

Besides the `DatasetMeasure` base class this module also provides the
(abstract) `FeaturewiseDatasetMeasure` class. The difference between a general
measure and the output of the `FeaturewiseDatasetMeasure` is that the latter
returns a 1d map (one value per feature in the dataset). In contrast there are
no restrictions on the returned value of `DatasetMeasure` except for that it
has to be in some iterable container.

"""

__docformat__ = 'restructuredtext'

import numpy as N
import mvpa.misc.copy as copy

from mvpa.misc.state import StateVariable, Stateful
from mvpa.misc.transformers import FirstAxisMean, SecondAxisSumOfAbs
from mvpa.base.dochelpers import enhancedDocString
from mvpa.base import externals
from mvpa.clfs.stats import autoNullDist

if __debug__:
    from mvpa.base import debug


class DatasetMeasure(Stateful):
    """A measure computed from a `Dataset`

    All dataset measures support arbitrary transformation of the measure
    after it has been computed. Transformation are done by processing the
    measure with a functor that is specified via the `transformer` keyword
    argument of the constructor. Upon request, the raw measure (before
    transformations are applied) is stored in the `raw_result` state variable.

    Additionally all dataset measures support the estimation of the
    probabilit(y,ies) of a measure under some distribution. Typically this will
    be the NULL distribution (no signal), that can be estimated with
    permutation tests. If a distribution estimator instance is passed to the
    `null_dist` keyword argument of the constructor the respective
    probabilities are automatically computed and stored in the `null_prob`
    state variable.

    :Developer note:
      All subclasses shall get all necessary parameters via their constructor,
      so it is possible to get the same type of measure for multiple datasets
      by passing them to the __call__() method successively.
    """

    raw_result = StateVariable(enabled=False,
        doc="Computed results before applying any " +
            "transformation algorithm")
    null_prob = StateVariable(enabled=True)
    """Stores the probability of a measure under the NULL hypothesis"""
    null_t = StateVariable(enabled=False)
    """Stores the t-score corresponding to null_prob under assumption
    of Normal distribution"""

    def __init__(self, transformer=None, null_dist=None, **kwargs):
        """Does nothing special.

        :Parameter:
          transformer: Functor
            This functor is called in `__call__()` to perform a final
            processing step on the to be returned dataset measure. If None,
            nothing is called
          null_dist : instance of distribution estimator
        """
        Stateful.__init__(self, **kwargs)

        self.__transformer = transformer
        """Functor to be called in return statement of all subclass __call__()
        methods."""
        null_dist_ = autoNullDist(null_dist)
        if __debug__:
            debug('SA', 'Assigning null_dist %s whenever original given was %s'
                  % (null_dist_, null_dist))
        self.__null_dist = null_dist_


    __doc__ = enhancedDocString('DatasetMeasure', locals(), Stateful)


    def __call__(self, dataset):
        """Compute measure on a given `Dataset`.

        Each implementation has to handle a single arguments: the source
        dataset.

        Returns the computed measure in some iterable (list-like)
        container applying transformer if such is defined
        """
        result = self._call(dataset)
        result = self._postcall(dataset, result)
        return result


    def _call(self, dataset):
        """Actually compute measure on a given `Dataset`.

        Each implementation has to handle a single arguments: the source
        dataset.

        Returns the computed measure in some iterable (list-like) container.
        """
        raise NotImplemented


    def _postcall(self, dataset, result):
        """Some postprocessing on the result
        """
        self.raw_result = result
        if not self.__transformer is None:
            if __debug__:
                debug("SA_", "Applying transformer %s" % self.__transformer)
            result = self.__transformer(result)

        # estimate the NULL distribution when functor is given
        if not self.__null_dist is None:
            if __debug__:
                debug("SA_", "Estimating NULL distribution using %s"
                      % self.__null_dist)

            # we need a matching datameasure instance, but we have to disable
            # the estimation of the null distribution in that child to prevent
            # infinite looping.
            measure = copy.copy(self)
            measure.__null_dist = None
            self.__null_dist.fit(measure, dataset)

            # get probability of result under NULL hypothesis if available
            null_prob = self.__null_dist.p(result)
            self.null_prob = null_prob

            if self.states.isEnabled('null_t'):
                externals.exists('scipy', raiseException=True)
                from scipy.stats import norm

                # TODO: following logic should appear in NullDist,
                #       not here
                tail = self.null_dist._tail
                if tail == 'left':
                    acdf = N.abs(null_prob)
                elif tail == 'right':
                    acdf = 1.0 - N.abs(null_prob)
                elif tail in ['any', 'both']:
                    acdf = 1.0 - N.clip(N.abs(null_prob), 0, 0.5)
                else:
                    raise RuntimeError, 'Unhandled tail %s' % tail
                # We need to clip to avoid non-informative inf's ;-)
                # that happens due to lack of precision in mantissa
                # which is 11 bits in double. We could clip values
                # around 0 at as low as 1e-100 (correspond to z~=21),
                # but for consistency lets clip at 1e-16 which leads
                # to distinguishable value around p=1 and max z=8.2.
                # Should be sufficient range of z-values ;-)
                clip = 1e-16
                null_t = norm.ppf(N.clip(acdf, clip, 1.0 - clip))
                null_t[N.signbit(null_prob)] *= -1.0 # revert sign for negatives
                self.null_t = null_t                 # store

        return result


    def __repr__(self, prefixes=[]):
        prefixes = prefixes[:]
        if self.__transformer is not None:
            prefixes.append("transformer=%s" % self.__transformer)
        if self.__null_dist is not None:
            prefixes.append("null_dist=%s" % self.__null_dist)
        return super(DatasetMeasure, self).__repr__(prefixes=prefixes)


    @property
    def null_dist(self): return self.__null_dist


class FeaturewiseDatasetMeasure(DatasetMeasure):
    """A per-feature-measure computed from a `Dataset` (base class).

    Should behave like a DatasetMeasure.
    """

    base_sensitivities = StateVariable(enabled=False,
        doc="Stores basic sensitivities if the sensitivity " +
            "relies on combining multiple ones")

    # XXX should we may be default to combiner=None to avoid
    # unexpected results? Also rethink if we need combiner here at
    # all... May be combiners should be 'adjoint' with transformer
    def __init__(self, combiner=SecondAxisSumOfAbs, **kwargs):
        """Initialize

        :Parameters:
          combiner : Functor
            The combiner is only applied if the computed featurewise dataset
            measure is more than one-dimensional. This is different from a
            `transformer`, which is always applied. By default, the sum of
            absolute values along the second axis is computed.
        """
        DatasetMeasure.__init__(self, **(kwargs))

        self.__combiner = combiner

    def __repr__(self, prefixes=None):
        if prefixes is None:
            prefixes = []
        if self.__combiner != SecondAxisSumOfAbs:
            prefixes.append("combiner=%s" % self.__combiner)
        return \
            super(FeaturewiseDatasetMeasure, self).__repr__(prefixes=prefixes)


    def _call(self, dataset):
        """Computes a per-feature-measure on a given `Dataset`.

        Behaves like a `DatasetMeasure`, but computes and returns a 1d ndarray
        with one value per feature.
        """
        raise NotImplementedError


    def _postcall(self, dataset, result):
        """Adjusts per-feature-measure for computed `result`


        TODO: overlaps in what it does heavily with
         CombinedSensitivityAnalyzer, thus this one might make use of
         CombinedSensitivityAnalyzer yoh thinks, and here
         base_sensitivities doesn't sound appropriate.
         MH: There is indeed some overlap, but also significant differences.
             This one operates on a single sensana and combines over second
             axis, CombinedFeaturewiseDatasetMeasure uses first axis.
             Additionally, 'Sensitivity' base class is
             FeaturewiseDatasetMeasures which would have to be changed to
             CombinedFeaturewiseDatasetMeasure to deal with stuff like
             SMLRWeights that return multiple sensitivity values by default.
             Not sure if unification of both (and/or removal of functionality
             here does not lead to an overall more complicated situation,
             without any real gain -- after all this one works ;-)
        """
        rsshape = result.squeeze().shape
        if len(result.squeeze().shape)>1:
            n_base = result.shape[1]
            """Number of base sensitivities"""
            if self.states.isEnabled('base_sensitivities'):
                b_sensitivities = []
                if not self.states.isKnown('biases'):
                    biases = None
                else:
                    biases = self.biases
                    if len(self.biases) != n_base:
                        raise ValueError, \
                          "Number of biases %d is " % len(self.biases) \
                          + "different from number of base sensitivities" \
                          + "%d" % n_base
                for i in xrange(n_base):
                    if not biases is None:
                        bias = biases[i]
                    else:
                        bias = None
                    b_sensitivities = StaticDatasetMeasure(
                        measure = result[:,i],
                        bias = bias)
                self.base_sensitivities = b_sensitivities

            # After we stored each sensitivity separately,
            # we can apply combiner
            if self.__combiner is not None:
                result = self.__combiner(result)
        else:
            # remove bogus dimensions
            # XXX we might need to come up with smth better. May be some naive
            # combiner? :-)
            result = result.squeeze()

        # call base class postcall
        result = DatasetMeasure._postcall(self, dataset, result)

        return result



class StaticDatasetMeasure(DatasetMeasure):
    """A static (assigned) sensitivity measure.

    Since implementation is generic it might be per feature or
    per whole dataset
    """

    def __init__(self, measure=None, bias=None, *args, **kwargs):
        """Initialize.

        :Parameters:
          measure
             actual sensitivity to be returned
          bias
             optionally available bias
        """
        DatasetMeasure.__init__(self, *(args), **(kwargs))
        if measure is None:
            raise ValueError, "Sensitivity measure has to be provided"
        self.__measure = measure
        self.__bias = bias

    def _call(self, dataset):
        """Returns assigned sensitivity
        """
        return self.__measure

    #XXX Might need to move into StateVariable?
    bias = property(fget=lambda self:self.__bias)



#
# Flavored implementations of FeaturewiseDatasetMeasures

class Sensitivity(FeaturewiseDatasetMeasure):

    _LEGAL_CLFS = []
    """If Sensitivity is classifier specific, classes of classifiers
    should be listed in the list
    """

    def __init__(self, clf, force_training=True, **kwargs):
        """Initialize the analyzer with the classifier it shall use.

        :Parameters:
<<<<<<< HEAD
          clf : Classifier
            classifier to use. Only classifiers sub-classed from
            `LinearSVM` may be used.
            XXX: This is no longer true, right (SMLR,GPR,...)?
=======
          clf : :class:`Classifier`
            classifier to use.
>>>>>>> 586a444a
          force_training : Bool
            if classifier was already trained -- do not retrain
        """

        """Does nothing special."""
        FeaturewiseDatasetMeasure.__init__(self, **kwargs)

        _LEGAL_CLFS = self._LEGAL_CLFS
        if len(_LEGAL_CLFS) > 0:
            found = False
            for clf_class in _LEGAL_CLFS:
                if isinstance(clf, clf_class):
                    found = True
                    break
            if not found:
                raise ValueError, \
                  "Classifier %s has to be of allowed class (%s), but is %s" \
                              % (clf, _LEGAL_CLFS, `type(clf)`)

        self.__clf = clf
        """Classifier used to computed sensitivity"""

        self._force_training = force_training
        """Either to force it to train"""

    def __repr__(self, prefixes=None):
        if prefixes is None:
            prefixes = []
        prefixes.append("clf=%s" % repr(self.clf))
        if not self._force_training:
            prefixes.append("force_training=%s" % self._force_training)
        return super(Sensitivity, self).__repr__(prefixes=prefixes)


    def __call__(self, dataset=None):
        """Train classifier on `dataset` and then compute actual sensitivity.

        If the classifier is already trained it is possible to extract the
        sensitivities without passing a dataset.
        """
        # local bindings
        clf = self.__clf
        if not clf.trained or self._force_training:
            if dataset is None:
                raise ValueError, \
                      "Training classifier to compute sensitivities requires " \
                      "a dataset."
            if __debug__:
                debug("SA", "Training classifier %s %s" %
                      (`clf`,
                       {False: "since it wasn't yet trained",
                        True:  "although it was trained previousely"}
                       [clf.trained]))
            clf.train(dataset)

        return FeaturewiseDatasetMeasure.__call__(self, dataset)


    def _setClassifier(self, clf):
        self.__clf = clf


    @property
    def feature_ids(self):
        """Return feature_ids used by the underlying classifier
        """
        return self.__clf._getFeatureIds()


    clf = property(fget=lambda self:self.__clf,
                   fset=_setClassifier)



class CombinedFeaturewiseDatasetMeasure(FeaturewiseDatasetMeasure):
    """Set sensitivity analyzers to be merged into a single output"""

    sensitivities = StateVariable(enabled=False,
        doc="Sensitivities produced by each classifier")

    def __init__(self, analyzers=None,
                 combiner=FirstAxisMean,
                 **kwargs):
        if analyzers == None:
            analyzers = []

        FeaturewiseDatasetMeasure.__init__(self, **kwargs)
        self.__analyzers = analyzers
        """List of analyzers to use"""

        self.__combiner = combiner
        """Which functor to use to combine all sensitivities"""


    def _call(self, dataset):
        sensitivities = []
        ind = 0
        for analyzer in self.__analyzers:
            if __debug__:
                debug("SA", "Computing sensitivity for SA#%d:%s" %
                      (ind, analyzer))
            sensitivity = analyzer(dataset)
            sensitivities.append(sensitivity)
            ind += 1

        self.sensitivities = sensitivities
        if __debug__:
            debug("SA",
                  "Returning combined using %s sensitivity across %d items" %
                  (`self.__combiner`, len(sensitivities)))

        if self.__combiner is not None:
            sensitivities = self.__combiner(sensitivities)
        return sensitivities


    def _setAnalyzers(self, analyzers):
        """Set the analyzers
        """
        self.__analyzers = analyzers
        """Analyzers to use"""

    analyzers = property(fget=lambda x:x.__analyzers,
                         fset=_setAnalyzers,
                         doc="Used analyzers")



class BoostedClassifierSensitivityAnalyzer(Sensitivity):
    """Set sensitivity analyzers to be merged into a single output"""

    def __init__(self,
                 clf,
                 analyzer=None,
                 combined_analyzer=None,
                 **kwargs):
        """Initialize Sensitivity Analyzer for `BoostedClassifier`
        """
        Sensitivity.__init__(self, clf, **kwargs)
        if combined_analyzer is None:
            # sanitarize kwargs
            kwargs.pop('force_training', None)
            combined_analyzer = CombinedFeaturewiseDatasetMeasure(**kwargs)
        self.__combined_analyzer = combined_analyzer
        """Combined analyzer to use"""

        self.__analyzer = None
        """Analyzer to use for basic classifiers within boosted classifier"""


    def _call(self, dataset):
        analyzers = []
        # create analyzers
        for clf in self.clf.clfs:
            if self.__analyzer is None:
                analyzer = clf.getSensitivityAnalyzer()
                if analyzer is None:
                    raise ValueError, \
                          "Wasn't able to figure basic analyzer for clf %s" % \
                          `clf`
                if __debug__:
                    debug("SA", "Selected analyzer %s for clf %s" % \
                          (`analyzer`, `clf`))
            else:
                # XXX shallow copy should be enough...
                analyzer = copy.copy(self.__analyzer)

            # assign corresponding classifier
            analyzer.clf = clf
            # if clf was trained already - don't train again
            if clf.trained:
                analyzer._force_training = False
            analyzers.append(analyzer)

        self.__combined_analyzer.analyzers = analyzers

        return self.__combined_analyzer(dataset)

    combined_analyzer = property(fget=lambda x:x.__combined_analyzer)


class ProxyClassifierSensitivityAnalyzer(Sensitivity):
    """Set sensitivity analyzer output just to pass through"""

    def __init__(self,
                 clf,
                 analyzer=None,
                 **kwargs):
        """Initialize Sensitivity Analyzer for `BoostedClassifier`
        """
        Sensitivity.__init__(self, clf, **kwargs)

        self.__analyzer = None
        """Analyzer to use for basic classifiers within boosted classifier"""


    def _call(self, dataset):
        if self.__analyzer is None:
            self.__analyzer = self.clf.clf.getSensitivityAnalyzer()
            if self.__analyzer is None:
                raise ValueError, \
                      "Wasn't able to figure basic analyzer for clf %s" % \
                      `self.clf.clf`
            if __debug__:
                debug("SA", "Selected analyzer %s for clf %s" % \
                      (`self.__analyzer`, `self.clf.clf`))

        # TODO "remove" unnecessary things below on each call...
        # assign corresponding classifier
        self.__analyzer.clf = self.clf.clf

        # if clf was trained already - don't train again
        if self.clf.clf.trained:
            self.__analyzer._force_training = False

        return self.__analyzer._call(dataset)

    analyzer = property(fget=lambda x:x.__analyzer)


class MappedClassifierSensitivityAnalyzer(ProxyClassifierSensitivityAnalyzer):
    """Set sensitivity analyzer output be reverse mapped using mapper of the
    slave classifier"""

    def _call(self, dataset):
        sens = super(MappedClassifierSensitivityAnalyzer, self)._call(dataset)
        # So we have here the case that some sensitivities are given
        #  as nfeatures x nclasses, thus we need to take .T for the
        #  mapper and revert back afterwards
        # devguide's TODO lists this point to 'disguss'
        sens_mapped = self.clf.maskclf.mapper.reverse(sens.T)
        return sens_mapped.T<|MERGE_RESOLUTION|>--- conflicted
+++ resolved
@@ -336,15 +336,8 @@
         """Initialize the analyzer with the classifier it shall use.
 
         :Parameters:
-<<<<<<< HEAD
-          clf : Classifier
-            classifier to use. Only classifiers sub-classed from
-            `LinearSVM` may be used.
-            XXX: This is no longer true, right (SMLR,GPR,...)?
-=======
           clf : :class:`Classifier`
             classifier to use.
->>>>>>> 586a444a
           force_training : Bool
             if classifier was already trained -- do not retrain
         """
