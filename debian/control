Source: pymvpa
Section: python
Priority: optional
Maintainer: Michael Hanke <michael.hanke@gmail.com>
Uploaders: Yaroslav Halchenko <debian@onerussian.com>
Build-Depends: cdbs, debhelper (>= 5.0.38), swig, python-all-dev (>= 2.3), python-support (>= 0.6), python-numpy-ext, libsvm-dev (>= 2.84.0), python-epydoc (>> 2.99), python-sphinx, python-ctypes (>= 1.0.1), texlive, texlive-latex-extra
Standards-Version: 3.8.0
Homepage: http://www.pymvpa.org
Vcs-Browser: http://git.debian.org/?p=pkg-exppsy/pymvpa.git
Vcs-Git: git://git.debian.org/git/pkg-exppsy/pymvpa.git


Package: python-mvpa
Architecture: all
Depends: ${misc:Depends}, ${python:Depends}, python-numpy, python-mvpa-data, python-mvpa-lib(>= ${source:Version})
Provides: ${python:Provides}
XB-Python-Version: ${python:Versions}
Recommends: python-nifti, python-psyco, python-mdp, python-scipy, shogun-python-modular, python-pywt
Suggests: fslview, fsl, python-matplotlib, python-nose, python-lxml, python-scikits-openopt, python-rpy
Description: multivariate pattern analysis with Python
 Python module to ease pattern classification analyses of large
 datasets. It provides high-level abstraction of typical processing
 steps (e.g. data preparation, classification, feature selection,
 generalization testing), a number of implementations of some popular
 algorithms (e.g. kNN, Ridge Regressions, Sparse Multinomial Logistic
 Regression), and bindings to external machine learning libraries (libsvm,
 shogun).
 .
 While it is not limited to neuroimaging data (e.g. fMRI, or EEG) it
 is eminently suited for such datasets.


Package: python-mvpa-doc
Architecture: all
Section: doc
Depends: ${misc:Depends}, libjs-jquery, python-mvpa-data
Suggests: python-mvpa
Description: documention and examples for PyMVPA
 PyMVPA documentation in various formats (HTML, TXT, PDF) including
  * User manual
  * Developer guidelines
  * API documentation
 .
 Additionally, all example scripts shipped with the PyMVPA sources are
 included.


Package: python-mvpa-data
Architecture: all
Suggests: python-mvpa
Description: example data files for PyMVPA
<<<<<<< HEAD
 This package contains a set of example data files to be used with PyMVPA.
 These files additionally serve as input for the PyMVPA unittest battery.


Package: python-mvpa-lib
Architecture: any
Depends: ${shlibs:Depends}, ${python:Depends}, python-numpy, python-ctypes (>= 1.0.1) | python (>= 2.5), python-mvpa(= ${source:Version})
Provides: ${python:Provides}
XB-Python-Version: ${python:Versions}
Description: low-level implementations and bindings for PyMVPA
 Low-level implementation of SMLR classifier and custom Python
 bindings for libsvm external library.
=======
 A set of example data files to be used with PyMVPA.  These files
 additionally serve as an input for the PyMVPA unittest battery.
>>>>>>> 1eaafc99
<|MERGE_RESOLUTION|>--- conflicted
+++ resolved
@@ -49,9 +49,8 @@
 Architecture: all
 Suggests: python-mvpa
 Description: example data files for PyMVPA
-<<<<<<< HEAD
- This package contains a set of example data files to be used with PyMVPA.
- These files additionally serve as input for the PyMVPA unittest battery.
+ A set of example data files to be used with PyMVPA.  These files
+ additionally serve as an input for the PyMVPA unittest battery.
 
 
 Package: python-mvpa-lib
@@ -61,8 +60,4 @@
 XB-Python-Version: ${python:Versions}
 Description: low-level implementations and bindings for PyMVPA
  Low-level implementation of SMLR classifier and custom Python
- bindings for libsvm external library.
-=======
- A set of example data files to be used with PyMVPA.  These files
- additionally serve as an input for the PyMVPA unittest battery.
->>>>>>> 1eaafc99
+ bindings for libsvm external library.